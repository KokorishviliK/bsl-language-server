--- conflicted
+++ resolved
@@ -49,10 +49,6 @@
   SymbolKind symbolKind = SymbolKind.Method;
 
   URI uri;
-<<<<<<< HEAD
-
-=======
->>>>>>> 94e904e1
   Range range;
   Range subNameRange;
 
