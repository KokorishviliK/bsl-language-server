--- conflicted
+++ resolved
@@ -24,7 +24,6 @@
 import org.eclipse.lsp4j.SymbolKind;
 import org.eclipse.lsp4j.SymbolTag;
 
-import java.net.URI;
 import java.util.Collections;
 import java.util.List;
 
@@ -34,19 +33,6 @@
 
   SymbolKind getSymbolKind();
 
-<<<<<<< HEAD
-  URI getUri();
-
-  Range getRange();
-
-  Optional<Symbol> getParent();
-
-  void setParent(Optional<Symbol> symbol);
-
-  List<Symbol> getChildren();
-
-=======
->>>>>>> 94e904e1
   default boolean isDeprecated() {
     return false;
   }
@@ -59,29 +45,4 @@
 
   void accept(SymbolTreeVisitor visitor);
 
-<<<<<<< HEAD
-  static Symbol emptySymbol() {
-    return new Symbol() {
-      @Getter
-      private final String name = "empty";
-      @Getter
-      private final SymbolKind symbolKind = SymbolKind.Null;
-      @Getter
-      private final URI uri = URI.create("");
-      @Getter
-      private final Range range = Ranges.create(-1, 0, -1, 0);
-      @Getter
-      @Setter
-      private Optional<Symbol> parent = Optional.empty();
-      @Getter
-      private final List<Symbol> children = Collections.emptyList();
-
-      @Override
-      public void accept(SymbolTreeVisitor visitor) {
-      }
-    };
-  }
-
-=======
->>>>>>> 94e904e1
 }