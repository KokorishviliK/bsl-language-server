--- conflicted
+++ resolved
@@ -100,14 +100,10 @@
   public DocumentContext(
     URI uri,
     String content,
+    int version,
     ServerContext context,
-<<<<<<< HEAD
     DiagnosticComputer diagnosticComputer,
     CalleeStorageFiller calleeStorageFiller
-=======
-    int version,
-    DiagnosticComputer diagnosticComputer
->>>>>>> 5e0bff2b
   ) {
     this.uri = uri;
     this.content = content;
@@ -253,12 +249,6 @@
     symbolTree.clear();
     this.content = content;
     tokenizer = new BSLTokenizer(content);
-<<<<<<< HEAD
-    // TODO: здесь ли?
-    computeCallees();
-=======
-    this.version = version;
->>>>>>> 5e0bff2b
     computeLock.unlock();
   }
 
