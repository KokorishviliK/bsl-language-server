/*
 * This file is a part of BSL Language Server.
 *
 * Copyright © 2018-2021
 * Alexey Sosnoviy <labotamy@gmail.com>, Nikita Gryzlov <nixel2007@gmail.com> and contributors
 *
 * SPDX-License-Identifier: LGPL-3.0-or-later
 *
 * BSL Language Server is free software; you can redistribute it and/or
 * modify it under the terms of the GNU Lesser General Public
 * License as published by the Free Software Foundation; either
 * version 3.0 of the License, or (at your option) any later version.
 *
 * BSL Language Server is distributed in the hope that it will be useful,
 * but WITHOUT ANY WARRANTY; without even the implied warranty of
 * MERCHANTABILITY or FITNESS FOR A PARTICULAR PURPOSE.  See the GNU
 * Lesser General Public License for more details.
 *
 * You should have received a copy of the GNU Lesser General Public
 * License along with BSL Language Server.
 */
package com.github._1c_syntax.bsl.languageserver.aop;

import com.github._1c_syntax.bsl.languageserver.configuration.LanguageServerConfiguration;
import com.github._1c_syntax.bsl.languageserver.configuration.events.LanguageServerConfigurationChangedEvent;
import com.github._1c_syntax.bsl.languageserver.context.DocumentContext;
import com.github._1c_syntax.bsl.languageserver.context.events.DocumentContextContentChangedEvent;
import lombok.NoArgsConstructor;
import lombok.extern.slf4j.Slf4j;
import org.aspectj.lang.JoinPoint;
import org.aspectj.lang.annotation.AfterReturning;
import org.aspectj.lang.annotation.Aspect;
import org.springframework.context.ApplicationEvent;
import org.springframework.context.ApplicationEventPublisher;
import org.springframework.context.ApplicationEventPublisherAware;

import javax.annotation.PreDestroy;

/**
 * Аспект подсистемы событий.
 * <p/>
 * Каждый advice перехватывает какой-либо метод из недр продукта и генерирует соответствующее событие
 * с помощью Spring Events.
 */
@Aspect
@Slf4j
@NoArgsConstructor
public class EventPublisherAspect implements ApplicationEventPublisherAware {

  private boolean active;
  private ApplicationEventPublisher applicationEventPublisher;

  @PreDestroy
  public void destroy() {
    active = false;
    applicationEventPublisher = null;
  }

  public void setApplicationEventPublisher(ApplicationEventPublisher applicationEventPublisher) {
    active = true;
    this.applicationEventPublisher = applicationEventPublisher;
  }

  @AfterReturning("Pointcuts.isLanguageServerConfiguration() && (Pointcuts.isResetCall() || Pointcuts.isUpdateCall())")
  public void languageServerConfigurationUpdated(JoinPoint joinPoint) {
    publishEvent(new LanguageServerConfigurationChangedEvent((LanguageServerConfiguration) joinPoint.getThis()));
  }

  @AfterReturning("Pointcuts.isDocumentContext() && Pointcuts.isRebuildCall()")
  public void documentContextRebuild(JoinPoint joinPoint) {
    publishEvent(new DocumentContextContentChangedEvent((DocumentContext) joinPoint.getThis()));
  }

<<<<<<< HEAD
  @AfterReturning("Pointcuts.isDocumentContext() && Pointcuts.isRebuildCall()")
  public void documentContextRebuild(JoinPoint joinPoint) {
    var documentContext = (DocumentContext) joinPoint.getThis();
    applicationEventPublisher.publishEvent(new DocumentContextContentChangedEvent(documentContext));
  }

=======
  private void publishEvent(ApplicationEvent event) {
    if (!active) {
      LOGGER.warn("Trying to send event in not active event publisher.");
      return;
    }
    applicationEventPublisher.publishEvent(event);
  }
>>>>>>> c87fe2db
}<|MERGE_RESOLUTION|>--- conflicted
+++ resolved
@@ -71,14 +71,6 @@
     publishEvent(new DocumentContextContentChangedEvent((DocumentContext) joinPoint.getThis()));
   }
 
-<<<<<<< HEAD
-  @AfterReturning("Pointcuts.isDocumentContext() && Pointcuts.isRebuildCall()")
-  public void documentContextRebuild(JoinPoint joinPoint) {
-    var documentContext = (DocumentContext) joinPoint.getThis();
-    applicationEventPublisher.publishEvent(new DocumentContextContentChangedEvent(documentContext));
-  }
-
-=======
   private void publishEvent(ApplicationEvent event) {
     if (!active) {
       LOGGER.warn("Trying to send event in not active event publisher.");
@@ -86,5 +78,4 @@
     }
     applicationEventPublisher.publishEvent(event);
   }
->>>>>>> c87fe2db
 }