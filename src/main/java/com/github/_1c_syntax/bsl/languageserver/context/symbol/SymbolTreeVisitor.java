--- conflicted
+++ resolved
@@ -22,11 +22,7 @@
 package com.github._1c_syntax.bsl.languageserver.context.symbol;
 
 public interface SymbolTreeVisitor {
-<<<<<<< HEAD
-  void visitModule(ModuleSymbol moduleSymbol);
-=======
   void visitModule(ModuleSymbol module);
->>>>>>> 020f890c
 
   void visitRegion(RegionSymbol region);
 
