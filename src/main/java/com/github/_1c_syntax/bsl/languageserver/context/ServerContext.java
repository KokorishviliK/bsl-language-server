--- conflicted
+++ resolved
@@ -193,13 +193,6 @@
     Configuration configuration;
     ForkJoinPool customThreadPool = new ForkJoinPool();
     try {
-<<<<<<< HEAD
-      return customThreadPool.submit(() -> Configuration.create(configurationRoot)).get();
-    } catch (InterruptedException | ExecutionException e) {
-      LOGGER.error("Can't parse configuration metadata", e);
-      return Configuration.create();
-    }
-=======
       configuration = customThreadPool.submit(() -> Configuration.create(configurationRoot)).join();
     } catch (RuntimeException e) {
       LOGGER.error("Can't parse configuration metadata. Execution exception.", e);
@@ -207,7 +200,6 @@
     }
 
     return configuration;
->>>>>>> 0f8debb7
   }
 
   private void addMdoRefByUri(URI uri, DocumentContext documentContext) {
