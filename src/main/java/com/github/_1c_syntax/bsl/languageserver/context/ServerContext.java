--- conflicted
+++ resolved
@@ -111,16 +111,15 @@
     return documents.get(Absolute.uri(uri));
   }
 
-<<<<<<< HEAD
-  @CheckForNull
-  public Map<ModuleType, DocumentContext> getDocumentsByMdoRef(String mdoRef) {
+  @CheckForNull
+  public Map<ModuleType, DocumentContext> getDocuments(String mdoRef) {
     return documentsByMDORef.get(mdoRef);
-=======
+  }
+
   @SneakyThrows
   public DocumentContext addDocument(File file) {
     String content = FileUtils.readFileToString(file, StandardCharsets.UTF_8);
     return addDocument(file.toURI(), content);
->>>>>>> ce001095
   }
 
   public DocumentContext addDocument(URI uri, String content) {
