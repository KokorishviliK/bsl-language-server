{
    "$schema": "http://json-schema.org/draft-07/schema",
    "$id": "https://1c-syntax.github.io/bsl-language-server/configuration/schema.json",
    "type": "object",
    "title": "BSL Language Server Configuration File.",
    "additionalItems": false,
    "definitions": {
        "parameter": {
            "$id": "#/definitions/parameter",
            "type": [
                "boolean",
                "object"
            ],
            "title": "Concrete diagnostic parameters' configuration.\nCan be boolean for turning on/off or object.",
            "default": true
        },
        "parameters": {
            "$id": "#/definitions/parameters",
            "type": "object",
            "title": "Diagnostics parameters configuration.\nKey-value object, where key is a diagnosticCode, and value is boolean or object with concrete diagnostic configuration.",
            "default": null,
            "additionalProperties": {
                "$ref": "#/definitions/parameter"
            },
            "properties": {
                "BeginTransactionBeforeTryCatch": {
                    "$ref": "parameters-schema.json#/definitions/BeginTransactionBeforeTryCatch"
                },
                "CachedPublic": {
                    "$ref": "parameters-schema.json#/definitions/CachedPublic"
                },
                "CanonicalSpellingKeywords": {
                    "$ref": "parameters-schema.json#/definitions/CanonicalSpellingKeywords"
                },
                "CodeBlockBeforeSub": {
                    "$ref": "parameters-schema.json#/definitions/CodeBlockBeforeSub"
                },
                "CodeOutOfRegion": {
                    "$ref": "parameters-schema.json#/definitions/CodeOutOfRegion"
                },
                "CognitiveComplexity": {
                    "$ref": "parameters-schema.json#/definitions/CognitiveComplexity"
                },
                "CommandModuleExportMethods": {
                    "$ref": "parameters-schema.json#/definitions/CommandModuleExportMethods"
                },
                "CommentedCode": {
                    "$ref": "parameters-schema.json#/definitions/CommentedCode"
                },
                "CommitTransactionOutsideTryCatch": {
                    "$ref": "parameters-schema.json#/definitions/CommitTransactionOutsideTryCatch"
                },
                "CommonModuleAssign": {
                    "$ref": "parameters-schema.json#/definitions/CommonModuleAssign"
                },
                "CommonModuleInvalidType": {
                    "$ref": "parameters-schema.json#/definitions/CommonModuleInvalidType"
                },
                "CommonModuleNameCached": {
                    "$ref": "parameters-schema.json#/definitions/CommonModuleNameCached"
                },
                "CommonModuleNameClient": {
                    "$ref": "parameters-schema.json#/definitions/CommonModuleNameClient"
                },
                "CommonModuleNameClientServer": {
                    "$ref": "parameters-schema.json#/definitions/CommonModuleNameClientServer"
                },
                "CommonModuleNameFullAccess": {
                    "$ref": "parameters-schema.json#/definitions/CommonModuleNameFullAccess"
                },
                "CommonModuleNameGlobal": {
                    "$ref": "parameters-schema.json#/definitions/CommonModuleNameGlobal"
                },
                "CommonModuleNameGlobalClient": {
                    "$ref": "parameters-schema.json#/definitions/CommonModuleNameGlobalClient"
                },
                "CommonModuleNameServerCall": {
                    "$ref": "parameters-schema.json#/definitions/CommonModuleNameServerCall"
                },
                "CommonModuleNameWords": {
                    "$ref": "parameters-schema.json#/definitions/CommonModuleNameWords"
                },
                "CompilationDirectiveLost": {
                    "$ref": "parameters-schema.json#/definitions/CompilationDirectiveLost"
                },
                "CompilationDirectiveNeedLess": {
                    "$ref": "parameters-schema.json#/definitions/CompilationDirectiveNeedLess"
                },
                "ConsecutiveEmptyLines": {
                    "$ref": "parameters-schema.json#/definitions/ConsecutiveEmptyLines"
                },
                "CrazyMultilineString": {
                    "$ref": "parameters-schema.json#/definitions/CrazyMultilineString"
                },
                "CreateQueryInCycle": {
                    "$ref": "parameters-schema.json#/definitions/CreateQueryInCycle"
                },
                "CyclomaticComplexity": {
                    "$ref": "parameters-schema.json#/definitions/CyclomaticComplexity"
                },
                "DataExchangeLoading": {
                    "$ref": "parameters-schema.json#/definitions/DataExchangeLoading"
                },
                "DeletingCollectionItem": {
                    "$ref": "parameters-schema.json#/definitions/DeletingCollectionItem"
                },
                "DeprecatedAttributes8312": {
                    "$ref": "parameters-schema.json#/definitions/DeprecatedAttributes8312"
                },
                "DeprecatedCurrentDate": {
                    "$ref": "parameters-schema.json#/definitions/DeprecatedCurrentDate"
                },
                "DeprecatedFind": {
                    "$ref": "parameters-schema.json#/definitions/DeprecatedFind"
                },
                "DeprecatedMessage": {
                    "$ref": "parameters-schema.json#/definitions/DeprecatedMessage"
                },
                "DeprecatedMethodCall": {
                    "$ref": "parameters-schema.json#/definitions/DeprecatedMethodCall"
                },
                "DeprecatedMethods8310": {
                    "$ref": "parameters-schema.json#/definitions/DeprecatedMethods8310"
                },
                "DeprecatedMethods8317": {
                    "$ref": "parameters-schema.json#/definitions/DeprecatedMethods8317"
                },
                "DeprecatedTypeManagedForm": {
                    "$ref": "parameters-schema.json#/definitions/DeprecatedTypeManagedForm"
                },
                "DuplicateRegion": {
                    "$ref": "parameters-schema.json#/definitions/DuplicateRegion"
                },
                "EmptyCodeBlock": {
                    "$ref": "parameters-schema.json#/definitions/EmptyCodeBlock"
                },
                "EmptyRegion": {
                    "$ref": "parameters-schema.json#/definitions/EmptyRegion"
                },
                "EmptyStatement": {
                    "$ref": "parameters-schema.json#/definitions/EmptyStatement"
                },
                "ExcessiveAutoTestCheck": {
                    "$ref": "parameters-schema.json#/definitions/ExcessiveAutoTestCheck"
                },
                "ExecuteExternalCode": {
                    "$ref": "parameters-schema.json#/definitions/ExecuteExternalCode"
                },
                "ExecuteExternalCodeInCommonModule": {
                    "$ref": "parameters-schema.json#/definitions/ExecuteExternalCodeInCommonModule"
                },
                "ExportVariables": {
                    "$ref": "parameters-schema.json#/definitions/ExportVariables"
                },
                "ExtraCommas": {
                    "$ref": "parameters-schema.json#/definitions/ExtraCommas"
                },
                "FormDataToValue": {
                    "$ref": "parameters-schema.json#/definitions/FormDataToValue"
                },
                "FullOuterJoinQuery": {
                    "$ref": "parameters-schema.json#/definitions/FullOuterJoinQuery"
                },
                "FunctionNameStartsWithGet": {
                    "$ref": "parameters-schema.json#/definitions/FunctionNameStartsWithGet"
                },
                "FunctionOutParameter": {
                    "$ref": "parameters-schema.json#/definitions/FunctionOutParameter"
                },
                "FunctionReturnsSamePrimitive": {
                    "$ref": "parameters-schema.json#/definitions/FunctionReturnsSamePrimitive"
                },
                "FunctionShouldHaveReturn": {
                    "$ref": "parameters-schema.json#/definitions/FunctionShouldHaveReturn"
                },
                "GetFormMethod": {
                    "$ref": "parameters-schema.json#/definitions/GetFormMethod"
                },
                "GlobalContextMethodCollision8312": {
                    "$ref": "parameters-schema.json#/definitions/GlobalContextMethodCollision8312"
                },
                "IdenticalExpressions": {
                    "$ref": "parameters-schema.json#/definitions/IdenticalExpressions"
                },
                "IfConditionComplexity": {
                    "$ref": "parameters-schema.json#/definitions/IfConditionComplexity"
                },
                "IfElseDuplicatedCodeBlock": {
                    "$ref": "parameters-schema.json#/definitions/IfElseDuplicatedCodeBlock"
                },
                "IfElseDuplicatedCondition": {
                    "$ref": "parameters-schema.json#/definitions/IfElseDuplicatedCondition"
                },
                "IfElseIfEndsWithElse": {
                    "$ref": "parameters-schema.json#/definitions/IfElseIfEndsWithElse"
                },
<<<<<<< HEAD
                "IncorrectUseOfStrTemplate": {
                    "$ref": "parameters-schema.json#/definitions/IncorrectUseOfStrTemplate"
=======
                "IncorrectUseLikeInQuery": {
                    "$ref": "parameters-schema.json#/definitions/IncorrectUseLikeInQuery"
>>>>>>> eefcde8b
                },
                "InvalidCharacterInFile": {
                    "$ref": "parameters-schema.json#/definitions/InvalidCharacterInFile"
                },
                "IsInRoleMethod": {
                    "$ref": "parameters-schema.json#/definitions/IsInRoleMethod"
                },
                "JoinWithSubQuery": {
                    "$ref": "parameters-schema.json#/definitions/JoinWithSubQuery"
                },
                "JoinWithVirtualTable": {
                    "$ref": "parameters-schema.json#/definitions/JoinWithVirtualTable"
                },
                "LatinAndCyrillicSymbolInWord": {
                    "$ref": "parameters-schema.json#/definitions/LatinAndCyrillicSymbolInWord"
                },
                "LineLength": {
                    "$ref": "parameters-schema.json#/definitions/LineLength"
                },
                "LogicalOrInTheWhereSectionOfQuery": {
                    "$ref": "parameters-schema.json#/definitions/LogicalOrInTheWhereSectionOfQuery"
                },
                "MagicDate": {
                    "$ref": "parameters-schema.json#/definitions/MagicDate"
                },
                "MagicNumber": {
                    "$ref": "parameters-schema.json#/definitions/MagicNumber"
                },
                "MetadataObjectNameLength": {
                    "$ref": "parameters-schema.json#/definitions/MetadataObjectNameLength"
                },
                "MethodSize": {
                    "$ref": "parameters-schema.json#/definitions/MethodSize"
                },
                "MissingCodeTryCatchEx": {
                    "$ref": "parameters-schema.json#/definitions/MissingCodeTryCatchEx"
                },
                "MissingEventSubscriptionHandler": {
                    "$ref": "parameters-schema.json#/definitions/MissingEventSubscriptionHandler"
                },
                "MissingParameterDescription": {
                    "$ref": "parameters-schema.json#/definitions/MissingParameterDescription"
                },
                "MissingReturnedValueDescription": {
                    "$ref": "parameters-schema.json#/definitions/MissingReturnedValueDescription"
                },
                "MissingSpace": {
                    "$ref": "parameters-schema.json#/definitions/MissingSpace"
                },
                "MissingTemporaryFileDeletion": {
                    "$ref": "parameters-schema.json#/definitions/MissingTemporaryFileDeletion"
                },
                "MissingVariablesDescription": {
                    "$ref": "parameters-schema.json#/definitions/MissingVariablesDescription"
                },
                "MultilineStringInQuery": {
                    "$ref": "parameters-schema.json#/definitions/MultilineStringInQuery"
                },
                "MultilingualStringHasAllDeclaredLanguages": {
                    "$ref": "parameters-schema.json#/definitions/MultilingualStringHasAllDeclaredLanguages"
                },
                "MultilingualStringUsingWithTemplate": {
                    "$ref": "parameters-schema.json#/definitions/MultilingualStringUsingWithTemplate"
                },
                "NestedConstructorsInStructureDeclaration": {
                    "$ref": "parameters-schema.json#/definitions/NestedConstructorsInStructureDeclaration"
                },
                "NestedFunctionInParameters": {
                    "$ref": "parameters-schema.json#/definitions/NestedFunctionInParameters"
                },
                "NestedStatements": {
                    "$ref": "parameters-schema.json#/definitions/NestedStatements"
                },
                "NestedTernaryOperator": {
                    "$ref": "parameters-schema.json#/definitions/NestedTernaryOperator"
                },
                "NonExportMethodsInApiRegion": {
                    "$ref": "parameters-schema.json#/definitions/NonExportMethodsInApiRegion"
                },
                "NonStandardRegion": {
                    "$ref": "parameters-schema.json#/definitions/NonStandardRegion"
                },
                "NumberOfOptionalParams": {
                    "$ref": "parameters-schema.json#/definitions/NumberOfOptionalParams"
                },
                "NumberOfParams": {
                    "$ref": "parameters-schema.json#/definitions/NumberOfParams"
                },
                "NumberOfValuesInStructureConstructor": {
                    "$ref": "parameters-schema.json#/definitions/NumberOfValuesInStructureConstructor"
                },
                "OSUsersMethod": {
                    "$ref": "parameters-schema.json#/definitions/OSUsersMethod"
                },
                "OneStatementPerLine": {
                    "$ref": "parameters-schema.json#/definitions/OneStatementPerLine"
                },
                "OrderOfParams": {
                    "$ref": "parameters-schema.json#/definitions/OrderOfParams"
                },
                "OrdinaryAppSupport": {
                    "$ref": "parameters-schema.json#/definitions/OrdinaryAppSupport"
                },
                "PairingBrokenTransaction": {
                    "$ref": "parameters-schema.json#/definitions/PairingBrokenTransaction"
                },
                "ParseError": {
                    "$ref": "parameters-schema.json#/definitions/ParseError"
                },
                "ProcedureReturnsValue": {
                    "$ref": "parameters-schema.json#/definitions/ProcedureReturnsValue"
                },
                "PublicMethodsDescription": {
                    "$ref": "parameters-schema.json#/definitions/PublicMethodsDescription"
                },
                "RedundantAccessToObject": {
                    "$ref": "parameters-schema.json#/definitions/RedundantAccessToObject"
                },
                "RefOveruse": {
                    "$ref": "parameters-schema.json#/definitions/RefOveruse"
                },
                "SelectTopWithoutOrderBy": {
                    "$ref": "parameters-schema.json#/definitions/SelectTopWithoutOrderBy"
                },
                "SelfAssign": {
                    "$ref": "parameters-schema.json#/definitions/SelfAssign"
                },
                "SelfInsertion": {
                    "$ref": "parameters-schema.json#/definitions/SelfInsertion"
                },
                "SemicolonPresence": {
                    "$ref": "parameters-schema.json#/definitions/SemicolonPresence"
                },
                "SeveralCompilerDirectives": {
                    "$ref": "parameters-schema.json#/definitions/SeveralCompilerDirectives"
                },
                "SpaceAtStartComment": {
                    "$ref": "parameters-schema.json#/definitions/SpaceAtStartComment"
                },
                "StyleElementConstructors": {
                    "$ref": "parameters-schema.json#/definitions/StyleElementConstructors"
                },
                "TempFilesDir": {
                    "$ref": "parameters-schema.json#/definitions/TempFilesDir"
                },
                "TernaryOperatorUsage": {
                    "$ref": "parameters-schema.json#/definitions/TernaryOperatorUsage"
                },
                "ThisObjectAssign": {
                    "$ref": "parameters-schema.json#/definitions/ThisObjectAssign"
                },
                "TimeoutsInExternalResources": {
                    "$ref": "parameters-schema.json#/definitions/TimeoutsInExternalResources"
                },
                "TooManyReturns": {
                    "$ref": "parameters-schema.json#/definitions/TooManyReturns"
                },
                "TryNumber": {
                    "$ref": "parameters-schema.json#/definitions/TryNumber"
                },
                "Typo": {
                    "$ref": "parameters-schema.json#/definitions/Typo"
                },
                "UnaryPlusInConcatenation": {
                    "$ref": "parameters-schema.json#/definitions/UnaryPlusInConcatenation"
                },
                "UnionAll": {
                    "$ref": "parameters-schema.json#/definitions/UnionAll"
                },
                "UnknownPreprocessorSymbol": {
                    "$ref": "parameters-schema.json#/definitions/UnknownPreprocessorSymbol"
                },
                "UnreachableCode": {
                    "$ref": "parameters-schema.json#/definitions/UnreachableCode"
                },
                "UnsafeSafeModeMethodCall": {
                    "$ref": "parameters-schema.json#/definitions/UnsafeSafeModeMethodCall"
                },
                "UnusedLocalMethod": {
                    "$ref": "parameters-schema.json#/definitions/UnusedLocalMethod"
                },
                "UnusedParameters": {
                    "$ref": "parameters-schema.json#/definitions/UnusedParameters"
                },
                "UsageWriteLogEvent": {
                    "$ref": "parameters-schema.json#/definitions/UsageWriteLogEvent"
                },
                "UseLessForEach": {
                    "$ref": "parameters-schema.json#/definitions/UseLessForEach"
                },
                "UsingCancelParameter": {
                    "$ref": "parameters-schema.json#/definitions/UsingCancelParameter"
                },
                "UsingExternalCodeTools": {
                    "$ref": "parameters-schema.json#/definitions/UsingExternalCodeTools"
                },
                "UsingFindElementByString": {
                    "$ref": "parameters-schema.json#/definitions/UsingFindElementByString"
                },
                "UsingGoto": {
                    "$ref": "parameters-schema.json#/definitions/UsingGoto"
                },
                "UsingHardcodeNetworkAddress": {
                    "$ref": "parameters-schema.json#/definitions/UsingHardcodeNetworkAddress"
                },
                "UsingHardcodePath": {
                    "$ref": "parameters-schema.json#/definitions/UsingHardcodePath"
                },
                "UsingHardcodeSecretInformation": {
                    "$ref": "parameters-schema.json#/definitions/UsingHardcodeSecretInformation"
                },
                "UsingLikeInQuery": {
                    "$ref": "parameters-schema.json#/definitions/UsingLikeInQuery"
                },
                "UsingModalWindows": {
                    "$ref": "parameters-schema.json#/definitions/UsingModalWindows"
                },
                "UsingObjectNotAvailableUnix": {
                    "$ref": "parameters-schema.json#/definitions/UsingObjectNotAvailableUnix"
                },
                "UsingServiceTag": {
                    "$ref": "parameters-schema.json#/definitions/UsingServiceTag"
                },
                "UsingSynchronousCalls": {
                    "$ref": "parameters-schema.json#/definitions/UsingSynchronousCalls"
                },
                "UsingThisForm": {
                    "$ref": "parameters-schema.json#/definitions/UsingThisForm"
                },
                "VirtualTableCallWithoutParameters": {
                    "$ref": "parameters-schema.json#/definitions/VirtualTableCallWithoutParameters"
                },
                "WrongUseFunctionProceedWithCall": {
                    "$ref": "parameters-schema.json#/definitions/WrongUseFunctionProceedWithCall"
                },
                "WrongUseOfRollbackTransactionMethod": {
                    "$ref": "parameters-schema.json#/definitions/WrongUseOfRollbackTransactionMethod"
                },
                "YoLetterUsage": {
                    "$ref": "parameters-schema.json#/definitions/YoLetterUsage"
                }
            }
        }
    },
    "properties": {
        "language": {
            "$id": "#/properties/language",
            "type": "string",
            "oneOf": [
                {
                    "const": "en",
                    "description": "English"
                },
                {
                    "const": "ru",
                    "description": "\u0420\u0443\u0441\u0441\u043a\u0438\u0439 (russian)"
                }
            ],
            "title": "Language of messages, resources and all communications between BLS LS and user.",
            "default": "ru"
        },
        "codeLens": {
            "$id": "#/properties/codeLens",
            "type": "object",
            "title": "Code Lens configuration.",
            "default": null,
            "properties": {
                "showCognitiveComplexity": {
                    "$id": "#/properties/showCognitiveComplexity",
                    "type": "boolean",
                    "title": "Show cognitive complexity score above method definition.",
                    "default": true
                },
                "showCyclomaticComplexity": {
                    "$id": "#/properties/showCyclomaticComplexity",
                    "type": "boolean",
                    "title": "Show cyclomatic complexity score above method definition.",
                    "default": true
                }
            }
        },
        "documentLink": {
            "$id": "#/properties/documentLink",
            "type": "object",
            "title": "Document link configuration.",
            "default": null,
            "properties": {
                "useDevSite": {
                    "$id": "#/properties/useDevSite",
                    "type": "boolean",
                    "title": "Use develop version of site for documentation links.",
                    "default": false
                },
                "siteRoot": {
                    "$id": "#/properties/siteRoot",
                    "type": "string",
                    "title": "Root URL for documentation links.",
                    "default": "https://1c-syntax.github.io/bsl-language-server"
                }
            }
        },
        "diagnostics": {
            "$id": "#/properties/diagnostics",
            "type": "object",
            "title": "Diagnostics configuration.",
            "default": null,
            "properties": {
                "parameters": {
                    "$ref": "#/definitions/parameters"
                },
                "computeTrigger": {
                    "$id": "#/properties/computeTrigger",
                    "type": "string",
                    "oneOf": [
                        {
                            "const": "onSave",
                            "description": "Compute on save"
                        },
                        {
                            "const": "onType",
                            "description": "Compute on type (edit file)"
                        },
                        {
                            "const": "never",
                            "description": "Never compute"
                        }
                    ],
                    "title": "Trigger for the computation of diagnostics.",
                    "default": "onSave"
                },
                "skipSupport": {
                    "$id": "#/properties/skipSupport",
                    "type": "string",
                    "oneOf": [
                        {
                            "const": "withSupport",
                            "description": "Skip computing diagnostics on modules with any kind of support."
                        },
                        {
                            "const": "withSupportLocked",
                            "description": "Skip computing diagnostics on modules with `not editable` support mode."
                        },
                        {
                            "const": "never",
                            "description": "Never skip computing."
                        }
                    ],
                    "title": "Analyze module support variant and skip all diagnostics if necessary.",
                    "default": "never"
                },
                "mode": {
                    "$id": "#/properties/mode",
                    "type": "string",
                    "oneOf": [
                        {
                            "const": "on",
                            "description": "All diagnostics activated by default are enabled."
                        },
                        {
                            "const": "off",
                            "description": "All diagnostics are disabled"
                        },
                        {
                            "const": "except",
                            "description": "All diagnostics except defined in 'parameters' section are disabled."
                        },
                        {
                            "const": "only",
                            "description": "Only diagnostics defined in 'parameters' section are enabled."
                        },
                        {
                            "const": "all",
                            "description": "All diagnostics are enabled."
                        }
                    ],
                    "title": "Diagnostics enabling/disabling mode.",
                    "default": "on"
                },
                "ordinaryAppSupport": {
                    "$id": "#/properties/ordinaryAppSupport",
                    "type": "boolean",
                    "title": "Ordinary client support. Diagnostics will require taking into account the features of a ordinary application.",
                    "default": true,
                    "oneOf": [
                        {
                            "const": true,
                            "description": "Configuration uses ordinary application (default)."
                        },
                        {
                            "const": false,
                            "description": "Ignore ordinary application warnings."
                        }
                    ]
                }
            }
        },
        "traceLog": {
            "$id": "#/properties/traceLog",
            "type": "string",
            "title": "Path to file to log all inbound and outbound requests between BSL Language Server and Language Client from used IDE.\nCan be absolute or relative (to the project root). If set *significantly slows down* communication speed between server and client.",
            "default": "",
            "examples": [
                ".trace.log"
            ]
        },
        "configurationRoot": {
            "$id": "#/properties/configurationRoot",
            "type": "string",
            "title": "Path to root directory of configuration files.",
            "default": null
        }
    }
}<|MERGE_RESOLUTION|>--- conflicted
+++ resolved
@@ -194,13 +194,8 @@
                 "IfElseIfEndsWithElse": {
                     "$ref": "parameters-schema.json#/definitions/IfElseIfEndsWithElse"
                 },
-<<<<<<< HEAD
-                "IncorrectUseOfStrTemplate": {
-                    "$ref": "parameters-schema.json#/definitions/IncorrectUseOfStrTemplate"
-=======
                 "IncorrectUseLikeInQuery": {
                     "$ref": "parameters-schema.json#/definitions/IncorrectUseLikeInQuery"
->>>>>>> eefcde8b
                 },
                 "InvalidCharacterInFile": {
                     "$ref": "parameters-schema.json#/definitions/InvalidCharacterInFile"
