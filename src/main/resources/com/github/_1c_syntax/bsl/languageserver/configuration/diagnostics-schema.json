--- conflicted
+++ resolved
@@ -68,15 +68,6 @@
             "properties": {
                 "complexityThreshold": {
                     "type": "integer",
-<<<<<<< HEAD
-                    "title": "",
-                    "example": ""
-                },
-                "checkModuleBody": {
-                    "type": "boolean",
-                    "title": "",
-                    "example": ""
-=======
                     "title": "Complexity threshold",
                     "example": "15"
                 },
@@ -84,7 +75,6 @@
                     "type": "boolean",
                     "title": "Check module body",
                     "example": "true"
->>>>>>> 212e4aa6
                 }
             },
             "$id": "#/definitions/CognitiveComplexity"
@@ -144,13 +134,8 @@
             "properties": {
                 "maxValuesCount": {
                     "type": "integer",
-<<<<<<< HEAD
-                    "title": "",
-                    "example": ""
-=======
                     "title": "Max count values in structure construction",
                     "example": "3"
->>>>>>> 212e4aa6
                 }
             },
             "$id": "#/definitions/NumberOfValuesInStructureConstructor"
@@ -174,13 +159,8 @@
             "properties": {
                 "maxMethodSize": {
                     "type": "integer",
-<<<<<<< HEAD
-                    "title": "",
-                    "example": ""
-=======
                     "title": "Max method line count.",
                     "example": "200"
->>>>>>> 212e4aa6
                 }
             },
             "$id": "#/definitions/MethodSize"
@@ -213,13 +193,8 @@
             "properties": {
                 "searchWordsStdPathsUnix": {
                     "type": "string",
-<<<<<<< HEAD
-                    "title": "",
-                    "example": ""
-=======
                     "title": "Keywords for search unix dirs",
                     "example": "\"bin|boot|dev|etc|home|lib|lost\\\\+found|misc|mnt|media|opt|proc|root|run|sbin|tmp|usr|var\""
->>>>>>> 212e4aa6
                 }
             },
             "$id": "#/definitions/UsingHardcodePath"
@@ -243,13 +218,8 @@
             "properties": {
                 "maxParamsCount": {
                     "type": "integer",
-<<<<<<< HEAD
-                    "title": "",
-                    "example": ""
-=======
                     "title": "Max number of params count",
                     "example": "7"
->>>>>>> 212e4aa6
                 }
             },
             "$id": "#/definitions/NumberOfParams"
@@ -264,30 +234,6 @@
             "properties": {
                 "listForCheckLeftAndRight": {
                     "type": "string",
-<<<<<<< HEAD
-                    "title": "",
-                    "example": ""
-                },
-                "allowMultipleCommas": {
-                    "type": "boolean",
-                    "title": "",
-                    "example": ""
-                },
-                "checkSpaceToRightOfUnary": {
-                    "type": "boolean",
-                    "title": "",
-                    "example": ""
-                },
-                "listForCheckLeft": {
-                    "type": "string",
-                    "title": "",
-                    "example": ""
-                },
-                "listForCheckRight": {
-                    "type": "string",
-                    "title": "",
-                    "example": ""
-=======
                     "title": "Symbols for spaces from both side(space separated) Example: + - * / = % < >",
                     "example": "\"+ - * / = % < > <> <= >=\""
                 },
@@ -310,7 +256,6 @@
                     "type": "string",
                     "title": "Symbols  for spaces from right side (space separated). Example: ( =",
                     "example": "\", ;\""
->>>>>>> 212e4aa6
                 }
             },
             "$id": "#/definitions/MissingSpace"
@@ -325,13 +270,8 @@
             "properties": {
                 "searchDeleteFileMethod": {
                     "type": "string",
-<<<<<<< HEAD
-                    "title": "",
-                    "example": ""
-=======
                     "title": "Keywords for search delete/remove methods",
                     "example": "\"\u0423\u0434\u0430\u043b\u0438\u0442\u044c\u0424\u0430\u0439\u043b\u044b|DeleteFiles|\u041f\u0435\u0440\u0435\u043c\u0435\u0441\u0442\u0438\u0442\u044c\u0424\u0430\u0439\u043b|MoveFile\""
->>>>>>> 212e4aa6
                 }
             },
             "$id": "#/definitions/MissingTemporaryFileDeletion"
@@ -355,13 +295,8 @@
             "properties": {
                 "commentAsCode": {
                     "type": "boolean",
-<<<<<<< HEAD
-                    "title": "",
-                    "example": ""
-=======
                     "title": "Comment as code",
                     "example": "false"
->>>>>>> 212e4aa6
                 }
             },
             "$id": "#/definitions/MissingCodeTryCatchEx"
@@ -385,13 +320,8 @@
             "properties": {
                 "threshold": {
                     "type": "string",
-<<<<<<< HEAD
-                    "title": "",
-                    "example": ""
-=======
                     "title": "Threshold",
                     "example": "0.9F"
->>>>>>> 212e4aa6
                 }
             },
             "$id": "#/definitions/CommentedCode"
@@ -469,13 +399,8 @@
             "properties": {
                 "maxAllowedLevel": {
                     "type": "integer",
-<<<<<<< HEAD
-                    "title": "",
-                    "example": ""
-=======
                     "title": "Max nested level",
                     "example": "4"
->>>>>>> 212e4aa6
                 }
             },
             "$id": "#/definitions/NestedStatements"
@@ -517,13 +442,8 @@
             "properties": {
                 "searchWords": {
                     "type": "string",
-<<<<<<< HEAD
-                    "title": "",
-                    "example": ""
-=======
                     "title": "Keywords for search confidential.",
                     "example": "\"\u041f\u0430\u0440\u043e\u043b\u044c|Password\""
->>>>>>> 212e4aa6
                 }
             },
             "$id": "#/definitions/UsingHardcodeSecretInformation"
@@ -538,13 +458,8 @@
             "properties": {
                 "commentAsCode": {
                     "type": "boolean",
-<<<<<<< HEAD
-                    "title": "",
-                    "example": ""
-=======
                     "title": "Comment as code",
                     "example": "false"
->>>>>>> 212e4aa6
                 }
             },
             "$id": "#/definitions/EmptyCodeBlock"
@@ -577,13 +492,8 @@
             "properties": {
                 "serviceTags": {
                     "type": "string",
-<<<<<<< HEAD
-                    "title": "",
-                    "example": ""
-=======
                     "title": "Service tags",
                     "example": "\"todo|fixme|!!|mrg|@|\u043e\u0442\u043b\u0430\u0434\u043a\u0430|debug|\u0434\u043b\u044f\\\\s*\u043e\u0442\u043b\u0430\u0434\u043a\u0438|(\\\\{\\\\{|\\\\}\\\\})\u041a\u041e\u041d\u0421\u0422\u0420\u0423\u041a\u0422\u041e\u0420_|(\\\\{\\\\{|\\\\}\\\\})MRG\""
->>>>>>> 212e4aa6
                 }
             },
             "$id": "#/definitions/UsingServiceTag"
@@ -706,13 +616,8 @@
             "properties": {
                 "maxLineLength": {
                     "type": "integer",
-<<<<<<< HEAD
-                    "title": "",
-                    "example": ""
-=======
                     "title": "Max line length",
                     "example": "120"
->>>>>>> 212e4aa6
                 }
             },
             "$id": "#/definitions/LineLength"
@@ -727,13 +632,8 @@
             "properties": {
                 "commentsAnnotation": {
                     "type": "string",
-<<<<<<< HEAD
-                    "title": "",
-                    "example": ""
-=======
                     "title": "Skip annotated-comments started from substrings. Coma separated. Example: //@,//(c)",
                     "example": "\"//@,//(c),//\u00a9\""
->>>>>>> 212e4aa6
                 }
             },
             "$id": "#/definitions/SpaceAtStartComment"
@@ -784,13 +684,8 @@
             "properties": {
                 "maxOptionalParamsCount": {
                     "type": "integer",
-<<<<<<< HEAD
-                    "title": "",
-                    "example": ""
-=======
                     "title": "Max number of optional parameters",
                     "example": "3"
->>>>>>> 212e4aa6
                 }
             },
             "$id": "#/definitions/NumberOfOptionalParams"
@@ -805,13 +700,8 @@
             "properties": {
                 "searchWordsExclusion": {
                     "type": "string",
-<<<<<<< HEAD
-                    "title": "",
-                    "example": ""
-=======
                     "title": "Keywords for evolution hardcoded ip search",
                     "example": "\"\u0412\u0435\u0440\u0441\u0438|Version|\u0417\u0430\u043f\u0443\u0441\u0442\u0438\u0442\u044c\u041f\u0440\u0438\u043b\u043e\u0436\u0435\u043d\u0438\u0435|RunApp|\u041f\u0440\u043e\u0441\u0442\u0440\u0430\u043d\u0441\u0442\u0432|Namespace|\u0414\u0440\u0430\u0439\u0432\u0435\u0440|Driver\""
->>>>>>> 212e4aa6
                 }
             },
             "$id": "#/definitions/UsingHardcodeNetworkAddress"
@@ -844,13 +734,8 @@
             "properties": {
                 "maxIfConditionComplexity": {
                     "type": "integer",
-<<<<<<< HEAD
-                    "title": "",
-                    "example": ""
-=======
                     "title": "Maximum count condition in if statement",
                     "example": "3"
->>>>>>> 212e4aa6
                 }
             },
             "$id": "#/definitions/IfConditionComplexity"
@@ -865,13 +750,8 @@
             "properties": {
                 "allowMagicIndexes": {
                     "type": "boolean",
-<<<<<<< HEAD
-                    "title": "",
-                    "example": ""
-=======
                     "title": "allow magic indexes",
                     "example": "\"-1,0,1\""
->>>>>>> 212e4aa6
                 }
             },
             "$id": "#/definitions/MagicNumber"
