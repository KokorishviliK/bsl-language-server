/*
 * This file is a part of BSL Language Server.
 *
 * Copyright © 2018-2020
 * Alexey Sosnoviy <labotamy@gmail.com>, Nikita Gryzlov <nixel2007@gmail.com> and contributors
 *
 * SPDX-License-Identifier: LGPL-3.0-or-later
 *
 * BSL Language Server is free software; you can redistribute it and/or
 * modify it under the terms of the GNU Lesser General Public
 * License as published by the Free Software Foundation; either
 * version 3.0 of the License, or (at your option) any later version.
 *
 * BSL Language Server is distributed in the hope that it will be useful,
 * but WITHOUT ANY WARRANTY; without even the implied warranty of
 * MERCHANTABILITY or FITNESS FOR A PARTICULAR PURPOSE.  See the GNU
 * Lesser General Public License for more details.
 *
 * You should have received a copy of the GNU Lesser General Public
 * License along with BSL Language Server.
 */
package com.github._1c_syntax.bsl.languageserver.context.computer;

import com.github._1c_syntax.bsl.languageserver.context.DocumentContext;
import com.github._1c_syntax.bsl.languageserver.context.ServerContext;
import com.github._1c_syntax.bsl.languageserver.context.symbol.MethodSymbol;
import com.github._1c_syntax.bsl.languageserver.context.symbol.ParameterDefinition;
import com.github._1c_syntax.bsl.languageserver.context.symbol.annotations.Annotation;
import com.github._1c_syntax.bsl.languageserver.context.symbol.annotations.CompilerDirective;
import com.github._1c_syntax.bsl.languageserver.util.TestUtils;
import com.github._1c_syntax.bsl.languageserver.utils.Ranges;
import com.github._1c_syntax.utils.Absolute;
import org.apache.commons.io.FileUtils;
import org.junit.jupiter.api.Test;

import java.io.File;
import java.io.IOException;
import java.nio.charset.StandardCharsets;
import java.util.List;

import static org.assertj.core.api.Assertions.assertThat;

public class MethodSymbolComputerTest {

  private static final String PATH_TO_METADATA = "src/test/resources/metadata";
  private static final String PATH_TO_MODULE_FILE = "CommonModules/ПервыйОбщийМодуль/Ext/Module.bsl";
  private static final String PATH_TO_CATALOG_FILE = "Catalogs/Справочник1/Ext/ManagerModule.bsl";
  private static final String PATH_TO_CATALOG_MODULE_FILE = "Catalogs/Справочник1/Ext/ObjectModule.bsl";

  @Test
  void testMethodSymbolComputer() {

    DocumentContext documentContext = TestUtils.getDocumentContextFromFile("./src/test/resources/context/computer/MethodSymbolComputerTest.bsl");
    List<MethodSymbol> methods = documentContext.getSymbolTree().getMethods();

    assertThat(methods.size()).isEqualTo(18);

    assertThat(methods.get(0).getName()).isEqualTo("Один");
    assertThat(methods.get(0).getDescription().orElse(null)).isNull();
    assertThat(methods.get(0).getRange()).isEqualTo(Ranges.create(1, 0, 3, 14));
    assertThat(methods.get(0).getSubNameRange()).isEqualTo(Ranges.create(1, 10, 1, 14));

    assertThat(methods.get(1).getDescription()).isNotEmpty();
    assertThat(methods.get(1).getRegion().orElse(null).getName()).isEqualTo("ИмяОбласти");
    assertThat(methods.get(1).getDescription().orElse(null).getDescription()).isNotEmpty();

    var methodSymbol = methods.get(5);
    assertThat(methodSymbol.getName()).isEqualTo("Метод6");
    assertThat(methodSymbol.getCompilerDirective().orElse(null)).isEqualTo(CompilerDirective.AT_CLIENT);
    assertThat(methodSymbol.getAnnotations()).hasSize(0);

    methodSymbol = methods.get(13);
    assertThat(methodSymbol.getName()).isEqualTo("Метод14");
    assertThat(methodSymbol.getCompilerDirective().isPresent()).isEqualTo(false);
    var annotations = methodSymbol.getAnnotations();
    assertThat(annotations).hasSize(2);
    assertThat(annotations.get(0)).isEqualTo(Annotation.CUSTOM);
    assertThat(annotations.get(1)).isEqualTo(Annotation.CUSTOM);

    methodSymbol = methods.get(15);
    assertThat(methodSymbol.getName()).isEqualTo("Метод16");
    assertThat(methodSymbol.getCompilerDirective().orElse(null)).isEqualTo(CompilerDirective.AT_SERVER_NO_CONTEXT);
    assertThat(methodSymbol.getAnnotations()).hasSize(0);

    methodSymbol = methods.get(17);
    assertThat(methodSymbol.getName()).isEqualTo("Метод18");
    assertThat(methodSymbol.getCompilerDirective().orElse(null)).isEqualTo(CompilerDirective.AT_CLIENT_AT_SERVER);
    assertThat(methodSymbol.getAnnotations()).hasSize(0);
  }

  @Test
  void testParameters() {

    DocumentContext documentContext = TestUtils.getDocumentContextFromFile("./src/test/resources/context/computer/MethodSymbolComputerTest.bsl");
    List<MethodSymbol> methods = documentContext.getSymbolTree().getMethods();

    List<ParameterDefinition> parameters = methods.get(2).getParameters();
    assertThat(parameters.size()).isEqualTo(4);
    assertThat(parameters.get(0).getName()).isEqualTo("Парам");
    assertThat(parameters.get(0).isByValue()).isFalse();
    assertThat(parameters.get(0).isOptional()).isFalse();

    assertThat(parameters.get(1).getName()).isEqualTo("Парам2");
    assertThat(parameters.get(1).isByValue()).isTrue();
    assertThat(parameters.get(1).isOptional()).isFalse();

    assertThat(parameters.get(2).getName()).isEqualTo("Парам3");
    assertThat(parameters.get(2).isByValue()).isFalse();
    assertThat(parameters.get(2).isOptional()).isTrue();

    assertThat(parameters.get(3).getName()).isEqualTo("Парам4");
    assertThat(parameters.get(3).isByValue()).isTrue();
    assertThat(parameters.get(3).isOptional()).isTrue();

  }

  @Test
  void testDeprecated() {
    DocumentContext documentContext = TestUtils.getDocumentContextFromFile("./src/test/resources/context/computer/MethodSymbolComputerTest.bsl");
    List<MethodSymbol> methods = documentContext.getSymbolTree().getMethods();

    MethodSymbol methodSymbol = methods.get(2);

    assertThat(methodSymbol.isDeprecated()).isFalse();

    methodSymbol = methods.get(3);

    assertThat(methodSymbol.isDeprecated()).isTrue();
    assertThat(methodSymbol.getDescription().orElseThrow().getDeprecationInfo()).isEmpty();

    methodSymbol = methods.get(4);

    assertThat(methodSymbol.isDeprecated()).isTrue();
    assertThat(methodSymbol.getDescription().orElseThrow().getDeprecationInfo()).isNotEmpty();
  }

  @Test
  void testMdoRef() throws IOException {

    var path = Absolute.path(PATH_TO_METADATA);
    var serverContext = new ServerContext(path);
    checkModule(serverContext, PATH_TO_MODULE_FILE, "CommonModule.ПервыйОбщийМодуль", 5);
    checkModule(serverContext, PATH_TO_CATALOG_FILE, "Catalog.Справочник1", 1);
    checkModule(serverContext, PATH_TO_CATALOG_MODULE_FILE, "Catalog.Справочник1", 1);
  }

  @Test
  void testParseError() {

    DocumentContext documentContext = TestUtils.getDocumentContextFromFile("./src/test/resources/context/computer/MethodSymbolComputerTestParseError.bsl");
    List<MethodSymbol> methods = documentContext.getSymbolTree().getMethods();

    assertThat(methods.get(0).getName()).isEqualTo("Выполнить");
    assertThat(methods.get(0).getSubNameRange()).isEqualTo(Ranges.create(0, 10, 0, 19));

  }

<<<<<<< HEAD
  @Test
  void testCompilerDirective() {

    String module = "&НаКлиенте\n" +
      "Процедура Метод6()\n" +
      "КонецПроцедуры";

    List<MethodSymbol> methods = getMethodSymbols(module);

    assertThat(methods).hasSize(1);
    var methodSymbol = methods.get(0);
    assertThat(methodSymbol.getName()).isEqualTo("Метод6");
    assertThat(methodSymbol.getCompilerDirective().orElse(null)).isEqualTo(CompilerDirective.AT_CLIENT);
    assertThat(methodSymbol.getAnnotations()).hasSize(0);
  }

  @Test
  void testCompilerDirectiveAtServerNoContext() {

    String module = "&НаСервереБезКонтекста\n" +
      "Процедура Метод7()\n" +
      "КонецПроцедуры";

    List<MethodSymbol> methods = getMethodSymbols(module);

    var methodSymbol = methods.get(0);
    assertThat(methodSymbol.getName()).isEqualTo("Метод7");
    assertThat(methodSymbol.getCompilerDirective().orElse(null)).isEqualTo(CompilerDirective.AT_SERVER_NO_CONTEXT);
    assertThat(methodSymbol.getAnnotations()).hasSize(0);
  }

  @Test
  void testSeveralCompilerDirective() {

    String module = "&НаКлиенте\n&НаСервере\n" +
      "Процедура Метод8()\n" +
      "КонецПроцедуры";

    List<MethodSymbol> methods = getMethodSymbols(module);

    var methodSymbol = methods.get(0);
    assertThat(methodSymbol.getName()).isEqualTo("Метод8");
    assertThat(methodSymbol.getCompilerDirective().orElse(null)).isEqualTo(CompilerDirective.AT_CLIENT);
    assertThat(methodSymbol.getAnnotations()).hasSize(0);
  }

  @Test
  void testNonCompilerDirectiveAndNonAnnotation() {

    String module = "Процедура Метод9()\n" +
      "КонецПроцедуры";

    List<MethodSymbol> methods = getMethodSymbols(module);

    var methodSymbol = methods.get(0);
    assertThat(methodSymbol.getName()).isEqualTo("Метод9");
    assertThat(methodSymbol.getCompilerDirective().isPresent()).isEqualTo(false);
    assertThat(methodSymbol.getAnnotations()).hasSize(0);
  }

  @Test
  void testAnnotation() {

    String module = "&После\n" +
      "Процедура Метод10()\n" +
      "КонецПроцедуры";

    List<MethodSymbol> methods = getMethodSymbols(module);

    assertThat(methods).hasSize(1);
    var methodSymbol = methods.get(0);
    assertThat(methodSymbol.getCompilerDirective().isPresent()).isEqualTo(false);
    var annotations = methodSymbol.getAnnotations();
    assertThat(annotations).hasSize(1);
    assertThat(annotations.get(0)).isEqualTo(Annotation.AFTER);
  }

  @Test
  void testCompilerDirectiveAndAnnotation() {

    String module = "&НаКлиенте\n&После\n" +
      "Процедура Метод11()\n" +
      "КонецПроцедуры";

    checkCompilerDirective_for_AtClient_AndAnnotation_After(module);
  }

  @Test
  void testCompilerDirectiveAndAnnotationOtherOrder() {

    String module = "&После\n&НаКлиенте\n" +
      "Процедура Метод12()\n" +
      "КонецПроцедуры";

    checkCompilerDirective_for_AtClient_AndAnnotation_After(module);
  }

  @Test
  void testCompilerDirectiveAndAnnotationForFunction() {

    String module = "&НаКлиенте\n&После\n" +
      "Функция Метод13()\n" +
      "КонецФункции";

    checkCompilerDirective_for_AtClient_AndAnnotation_After(module);
  }

  private static void checkCompilerDirective_for_AtClient_AndAnnotation_After(String module) {
    List<MethodSymbol> methods = getMethodSymbols(module);

    assertThat(methods).hasSize(1);
    var methodSymbol = methods.get(0);
    assertThat(methodSymbol.getCompilerDirective().orElse(null)).isEqualTo(CompilerDirective.AT_CLIENT);
    var annotations = methodSymbol.getAnnotations();
    assertThat(annotations).hasSize(1);
    assertThat(annotations.get(0)).isEqualTo(Annotation.AFTER);
  }

  @Test
  void testSeveralAnnotationsForFunction() {

    String module = "&Аннотация1\n" +
      "&Аннотация2\n" +
      "Процедура Метод14() Экспорт\n" +
      "КонецПроцедуры";

    List<MethodSymbol> methods = getMethodSymbols(module);

    var methodSymbol = methods.get(0);
    assertThat(methodSymbol.getCompilerDirective().isPresent()).isEqualTo(false);
    var annotations = methodSymbol.getAnnotations();
    assertThat(annotations).hasSize(2);
    assertThat(annotations.get(0)).isEqualTo(Annotation.CUSTOM);
    assertThat(annotations.get(1)).isEqualTo(Annotation.CUSTOM);
  }

  // есть определенные предпочтения при использовании &НаКлиентеНаСервереБезКонтекста в модуле упр.формы
  // при ее использовании с другой директивой будет использоваться именно она
  // например, порядок 1
  //&НаКлиентеНаСервереБезКонтекста
  //&НаСервереБезКонтекста
  //показывает Сервер в отладчике и доступен серверный объект ТаблицаЗначений
  // или порядок 2
  //&НаСервереБезКонтекста
  //&НаКлиентеНаСервереБезКонтекста
  //аналогично
  //т.е. порядок этих 2х директив не важен, все равно используется &НаКлиентеНаСервереБезКонтекста.
  // проверял на 8.3.15

  @Test
  void testSeveralDirectivesWithoutContext() {

    String module = "&НаСервереБезКонтекста\n" +
      "&НаКлиентеНаСервереБезКонтекста\n" +
      "Процедура Метод15()\n" +
      "КонецПроцедуры\n";

    List<MethodSymbol> methods = getMethodSymbols(module);

    var methodSymbol = methods.get(0);
    assertThat(methodSymbol.getCompilerDirective().orElse(null)).isEqualTo(CompilerDirective.AT_SERVER_NO_CONTEXT);
    assertThat(methodSymbol.getAnnotations()).hasSize(0);

  }

  @Test
  void testSeveralDirectivesWithoutContextReverse() {

    String module = "&НаКлиентеНаСервереБезКонтекста\n" +
      "&НаСервереБезКонтекста\n" +
      "Процедура Метод16()\n" +
      "КонецПроцедуры\n";

    List<MethodSymbol> methods = getMethodSymbols(module);

    var methodSymbol = methods.get(0);
    assertThat(methodSymbol.getCompilerDirective().orElse(null)).isEqualTo(CompilerDirective.AT_SERVER_NO_CONTEXT);
    assertThat(methodSymbol.getAnnotations()).hasSize(0);

  }

  // есть определенные предпочтения при использовании &НаКлиентеНаСервере в модуле команды
  // при ее использовании с другой директивой будет использоваться именно она
  //  проверял на 8.3.15
  //порядок
  //1
  //&НаКлиентеНаСервере
  //&НаКлиенте
  //вызывает клиент при вызове метода с клиента
  //вызывает сервер при вызове метода с сервера
  //2
  //&НаКлиенте
  //&НаКлиентеНаСервере
  //вызывает клиент при вызове метода с клиента
  //вызывает сервер при вызове метода с сервера

  @Test
  void testSeveralDirectivesWithClient() {

    String module = "&НаКлиентеНаСервере\n" +
      "&НаКлиенте\n" +
      "Процедура Метод17()\n" +
      "КонецПроцедуры\n";

    List<MethodSymbol> methods = getMethodSymbols(module);

    var methodSymbol = methods.get(0);
    assertThat(methodSymbol.getCompilerDirective().orElse(null)).isEqualTo(CompilerDirective.AT_CLIENT_AT_SERVER);
    assertThat(methodSymbol.getAnnotations()).hasSize(0);

  }

  @Test
  void testSeveralDirectivesWithClientReverse() {

    String module = "&НаКлиенте\n" +
      "&НаКлиентеНаСервере\n" +
      "Процедура Метод18()\n" +
      "КонецПроцедуры\n";

    List<MethodSymbol> methods = getMethodSymbols(module);

    var methodSymbol = methods.get(0);
    assertThat(methodSymbol.getCompilerDirective().orElse(null)).isEqualTo(CompilerDirective.AT_CLIENT_AT_SERVER);
    assertThat(methodSymbol.getAnnotations()).hasSize(0);

  }

  private static List<MethodSymbol> getMethodSymbols(String module) {
    DocumentContext documentContext = TestUtils.getDocumentContext(module);
    return documentContext.getSymbolTree().getMethods();
  }

  private void checkModule(ServerContext serverContext, String path, String mdoRef) throws IOException {
=======
  private void checkModule(
    ServerContext serverContext,
    String path,
    String mdoRef,
    int methodsCount
  ) throws IOException {
>>>>>>> 94353b42
    var file = new File(PATH_TO_METADATA, path);
    var uri = Absolute.uri(file);
    var documentContext = serverContext.addDocument(uri, FileUtils.readFileToString(file, StandardCharsets.UTF_8));
    List<MethodSymbol> methods = documentContext.getSymbolTree().getMethods();
    assertThat(methods.size()).isEqualTo(methodsCount);
    assertThat(methods.get(0).getName()).isEqualTo("Тест");
    assertThat(methods.get(0).getMdoRef()).isEqualTo(mdoRef);
  }
}<|MERGE_RESOLUTION|>--- conflicted
+++ resolved
@@ -155,7 +155,6 @@
 
   }
 
-<<<<<<< HEAD
   @Test
   void testCompilerDirective() {
 
@@ -389,15 +388,12 @@
     return documentContext.getSymbolTree().getMethods();
   }
 
-  private void checkModule(ServerContext serverContext, String path, String mdoRef) throws IOException {
-=======
   private void checkModule(
     ServerContext serverContext,
     String path,
     String mdoRef,
     int methodsCount
   ) throws IOException {
->>>>>>> 94353b42
     var file = new File(PATH_TO_METADATA, path);
     var uri = Absolute.uri(file);
     var documentContext = serverContext.addDocument(uri, FileUtils.readFileToString(file, StandardCharsets.UTF_8));
