--- conflicted
+++ resolved
@@ -22,14 +22,8 @@
 package com.github._1c_syntax.bsl.languageserver.providers;
 
 import com.github._1c_syntax.bsl.languageserver.context.DocumentContext;
-import com.github._1c_syntax.bsl.languageserver.context.ServerContext;
 import com.github._1c_syntax.bsl.languageserver.util.TestUtils;
-<<<<<<< HEAD
-import lombok.SneakyThrows;
-import org.apache.commons.io.FileUtils;
-=======
 import com.github._1c_syntax.bsl.languageserver.utils.Ranges;
->>>>>>> 00ebf48a
 import org.eclipse.lsp4j.Hover;
 import org.eclipse.lsp4j.HoverParams;
 import org.eclipse.lsp4j.Position;
@@ -39,9 +33,6 @@
 import org.springframework.boot.test.context.SpringBootTest;
 import org.springframework.test.annotation.DirtiesContext;
 
-import java.nio.charset.StandardCharsets;
-import java.nio.file.Path;
-import java.nio.file.Paths;
 import java.util.Arrays;
 import java.util.Optional;
 
@@ -51,17 +42,10 @@
 @DirtiesContext(classMode = DirtiesContext.ClassMode.BEFORE_EACH_TEST_METHOD)
 class HoverProviderTest {
 
-<<<<<<< HEAD
-  private static final String PATH_TO_METADATA = "src/test/resources/metadata";
-=======
->>>>>>> 00ebf48a
   private static final String PATH_TO_FILE = "./src/test/resources/providers/hover.bsl";
 
   @Autowired
   private HoverProvider hoverProvider;
-
-  @Autowired
-  protected ServerContext context;
 
   @Test
   void testEmptyHover() {
@@ -69,13 +53,9 @@
     HoverParams params = new HoverParams();
     params.setPosition(new Position(0, 0));
 
-<<<<<<< HEAD
-    DocumentContext documentContext = TestUtils.getDocumentContextFromFile("./src/test/resources/providers/hover.bsl");
-=======
     DocumentContext documentContext = TestUtils.getDocumentContextFromFile(PATH_TO_FILE);
 
     // when
->>>>>>> 00ebf48a
     Optional<Hover> optionalHover = hoverProvider.getHover(documentContext, params);
 
     // then
@@ -83,68 +63,6 @@
   }
 
   @Test
-<<<<<<< HEAD
-  void testLocalMethods() {
-    // given
-    DocumentContext documentContext = TestUtils.getDocumentContextFromFile(PATH_TO_FILE);
-
-    HoverParams params = new HoverParams();
-    params.setPosition(new Position(34, 0));
-
-    // when
-    Optional<Hover> optionalHover = hoverProvider.getHover(documentContext, params);
-
-    assertThat(optionalHover).isPresent();
-
-    var hover = optionalHover.get();
-    var content = hover.getContents().getRight().getValue();
-    assertThat(content).isNotEmpty();
-
-    var blocks = Arrays.asList(content.split("---\n?"));
-
-    assertThat(blocks).hasSize(5);
-    assertThat(blocks.get(0)).isEqualTo("```bsl\n" +
-      "Функция ИмяФункции(Знач П1: Дата | Число, П2: Число = -10, Знач П3: Структура = \"\", " +
-      "П4: Массив | СписокЗначений, ПДата: См. ОбщийМодуль.СуперМетод() = '20100101', ПДатаВремя = '20110101121212', " +
-      "П6 = Ложь, П7 = Истина, П8 = Неопределено, П9 = NULL) Экспорт: Строка | Структура\n```\n\n");
-    assertThat(blocks.get(1)).matches("Метод из file://.*/src/test/resources/providers/hover.bsl\n\n");
-    assertThat(blocks.get(2)).isEqualTo("Описание функции.\nМногострочное.\n\n");
-    assertThat(blocks.get(3)).isEqualTo("**Параметры:**\n\n" +
-      "* **П1**: `Дата` | `Число` - Описание даты/числа  \n" +
-      "* **П2**: `Число` - Описание числа  \n" +
-      "* **П3**: `Структура` - Описание строки<br>&nbsp;&nbsp;продолжается на следующей строкке:  \n" +
-      "  * **Поле1**: `Число` - Описание поле1  \n" +
-      "  * **Поле2**: `Строка` - Описание поле2  \n" +
-      "  * **Поле3**: `Структура` :  \n" +
-      "    * **Поле31**: `строка`  \n" +
-      "    * **Поле32**: `Структура` :  \n" +
-      "      * **Поле321**: `Число` - Описание поля 321  \n" +
-      "    * **Поле33**: `строка`  \n" +
-      "  * **Поле4**: `строка`  \n" +
-      "* **П4**:   \n" +
-      "&nbsp;&nbsp;`Массив` - Описание Массива  \n" +
-      "&nbsp;&nbsp;`СписокЗначений` - Описание списка  \n" +
-      "* **ПДата**: [См. ОбщийМодуль.СуперМетод()](ОбщийМодуль.СуперМетод())\n" +
-      "\n");
-    assertThat(blocks.get(4)).isEqualTo("**Возвращаемое значение:**\n\n" +
-      "&nbsp;&nbsp;`Строка` - вернувшаяся строка  \n" +
-      "&nbsp;&nbsp;`Структура` - Описание строки<br>&nbsp;&nbsp;продолжается на следующей строкке:  \n" +
-      "  * **Поле1**: `Число` - Описание поле1  \n" +
-      "  * **Поле2**: `Строка` - Описание поле2  \n" +
-      "  * **Поле3**: `Структура` :  \n" +
-      "    * **Поле31**: `строка`  \n" +
-      "    * **Поле32**: `Структура`\n\n");
-  }
-
-  @Test
-  void testHoverOnMethodDefinitionOfLocalModule() {
-    // given
-    DocumentContext documentContext = TestUtils.getDocumentContextFromFile(PATH_TO_FILE);
-
-    HoverParams params = new HoverParams();
-    params.setPosition(new Position(30, 13));
-
-=======
   void testSourceDefinedMethod() {
     // given
     DocumentContext documentContext = TestUtils.getDocumentContextFromFile(PATH_TO_FILE);
@@ -152,7 +70,6 @@
     HoverParams params = new HoverParams();
     params.setPosition(new Position(3, 10));
 
->>>>>>> 00ebf48a
     // when
     Optional<Hover> optionalHover = hoverProvider.getHover(documentContext, params);
 
@@ -160,70 +77,6 @@
     assertThat(optionalHover).isPresent();
 
     var hover = optionalHover.get();
-<<<<<<< HEAD
-    var content = hover.getContents().getRight().getValue();
-    assertThat(content).isNotEmpty();
-
-    var blocks = Arrays.asList(content.split("---\n?"));
-    
-    assertThat(blocks).hasSize(5);
-    assertThat(blocks.get(0)).isEqualTo("```bsl\n" +
-      "Функция ИмяФункции(Знач П1: Дата | Число, П2: Число = -10, Знач П3: Структура = \"\", " +
-      "П4: Массив | СписокЗначений, ПДата: См. ОбщийМодуль.СуперМетод() = '20100101', ПДатаВремя = '20110101121212', " +
-      "П6 = Ложь, П7 = Истина, П8 = Неопределено, П9 = NULL) Экспорт: Строка | Структура\n```\n\n");
-    assertThat(blocks.get(1)).matches("Метод из file://.*/src/test/resources/providers/hover.bsl\n\n");
-    assertThat(blocks.get(2)).isEqualTo("Описание функции.\nМногострочное.\n\n");
-    assertThat(blocks.get(3)).isEqualTo("**Параметры:**\n\n" +
-      "* **П1**: `Дата` | `Число` - Описание даты/числа  \n" +
-      "* **П2**: `Число` - Описание числа  \n" +
-      "* **П3**: `Структура` - Описание строки<br>&nbsp;&nbsp;продолжается на следующей строкке:  \n" +
-      "  * **Поле1**: `Число` - Описание поле1  \n" +
-      "  * **Поле2**: `Строка` - Описание поле2  \n" +
-      "  * **Поле3**: `Структура` :  \n" +
-      "    * **Поле31**: `строка`  \n" +
-      "    * **Поле32**: `Структура` :  \n" +
-      "      * **Поле321**: `Число` - Описание поля 321  \n" +
-      "    * **Поле33**: `строка`  \n" +
-      "  * **Поле4**: `строка`  \n" +
-      "* **П4**:   \n" +
-      "&nbsp;&nbsp;`Массив` - Описание Массива  \n" +
-      "&nbsp;&nbsp;`СписокЗначений` - Описание списка  \n" +
-      "* **ПДата**: [См. ОбщийМодуль.СуперМетод()](ОбщийМодуль.СуперМетод())\n" +
-      "\n");
-    assertThat(blocks.get(4)).isEqualTo("**Возвращаемое значение:**\n\n" +
-      "&nbsp;&nbsp;`Строка` - вернувшаяся строка  \n" +
-      "&nbsp;&nbsp;`Структура` - Описание строки<br>&nbsp;&nbsp;продолжается на следующей строкке:  \n" +
-      "  * **Поле1**: `Число` - Описание поле1  \n" +
-      "  * **Поле2**: `Строка` - Описание поле2  \n" +
-      "  * **Поле3**: `Структура` :  \n" +
-      "    * **Поле31**: `строка`  \n" +
-      "    * **Поле32**: `Структура`\n\n");
-  }
-
-  @Test
-  void testMethodsFromManagerModule() {
-
-    DocumentContext documentContext = getTestDocumentContext();
-
-    HoverParams params = new HoverParams();
-    params.setPosition(new Position(36, 25));
-
-    // when
-    Optional<Hover> optionalHover = hoverProvider.getHover(documentContext, params);
-
-    assertThat(optionalHover).isPresent();
-
-    var hover = optionalHover.get();
-    var content = hover.getContents().getRight().getValue();
-    assertThat(content).isNotEmpty();
-
-    var blocks = Arrays.asList(content.split("---\n?"));
-
-    assertThat(blocks).hasSize(2);
-    assertThat(blocks.get(0)).isEqualTo("```bsl\n" +
-      "Процедура ТестЭкспортная() Экспорт\n```\n\n");
-    assertThat(blocks.get(1)).isEqualTo("Метод из Catalog.Справочник1\n\n");
-=======
     assertThat(hover.getContents().getRight().getValue()).isNotEmpty();
     assertThat(hover.getRange()).isEqualTo(Ranges.create(3, 8, 18));
   }
@@ -245,12 +98,12 @@
     var hover = optionalHover.get();
     assertThat(hover.getContents().getRight().getValue()).isNotEmpty();
     assertThat(hover.getRange()).isEqualTo(Ranges.create(6, 10, 20));
->>>>>>> 00ebf48a
   }
 
   @Test
+  @Disabled
   void testMethodsFromCommonModule() {
-    DocumentContext documentContext = getTestDocumentContext();
+    DocumentContext documentContext = TestUtils.getDocumentContextFromFile(PATH_TO_FILE);
 
     HoverParams params = new HoverParams();
     params.setPosition(new Position(38, 25));
@@ -274,8 +127,9 @@
   }
 
   @Test
+  @Disabled
   void testMethodsFromCommonModuleNonPublic() {
-    DocumentContext documentContext = getTestDocumentContext();
+    DocumentContext documentContext = TestUtils.getDocumentContextFromFile(PATH_TO_FILE);
 
     HoverParams params = new HoverParams();
     params.setPosition(new Position(40, 25));
@@ -301,7 +155,7 @@
   @Test
   @Disabled
   void testMethodsFromGlobalContext() {
-    DocumentContext documentContext = getTestDocumentContext();
+    DocumentContext documentContext = TestUtils.getDocumentContextFromFile(PATH_TO_FILE);
 
     HoverParams params = new HoverParams();
     params.setPosition(new Position(42, 10));
@@ -324,16 +178,4 @@
     assertThat(blocks.get(2)).isEqualTo("Доступный на клиенте метод\n\n");
   }
 
-  @SneakyThrows
-  private DocumentContext getTestDocumentContext() {
-    context.setConfigurationRoot(Paths.get(PATH_TO_METADATA));
-    context.populateContext();
-
-    Path testFile = Paths.get(PATH_TO_FILE);
-    return TestUtils.getDocumentContext(
-      testFile.toUri(),
-      FileUtils.readFileToString(testFile.toFile(), StandardCharsets.UTF_8),
-      context
-    );
-  }
 }