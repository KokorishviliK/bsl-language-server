--- conflicted
+++ resolved
@@ -184,9 +184,5 @@
 | [UsingGoto](diagnostics/UsingGoto.md) | "Goto" usage | Yes |
 | [UsingModalWindows](diagnostics/UsingModalWindows.md) | Using modal windows | No |
 | [UsingServiceTag](diagnostics/UsingServiceTag.md) | Using service tags | Yes |
-<<<<<<< HEAD
-| [UsingSynchronousCalls](diagnostics/UsingSynchronousCalls.md) | Using synchronous calls | No |
-=======
 | [UsingThisForm](diagnostics/UsingThisForm.md) |Using deprecated property "ThisForm" | Yes |
->>>>>>> 109bd87c
 | [YoLetterUsage](diagnostics/YoLetterUsage.md) | Using "Ё" letter in code | Yes |