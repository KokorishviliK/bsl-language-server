# BSL Language Server

[![Build Status](https://travis-ci.org/1c-syntax/bsl-language-server.svg?branch=master)](https://travis-ci.org/1c-syntax/bsl-language-server)
[![Download](https://img.shields.io/github/release/1c-syntax/bsl-language-server.svg?label=download&style=flat-square)](https://github.com/1c-syntax/bsl-language-server/releases/latest)
[![JitPack](https://jitpack.io/v/1c-syntax/bsl-language-server.svg)](https://jitpack.io/#1c-syntax/bsl-language-server)
[![Quality Gate](https://sonarcloud.io/api/project_badges/measure?project=1c-syntax_bsl-language-server&metric=alert_status)](https://sonarcloud.io/dashboard?id=1c-syntax_bsl-language-server)
[![Maintainability](https://sonarcloud.io/api/project_badges/measure?project=1c-syntax_bsl-language-server&metric=sqale_rating)](https://sonarcloud.io/dashboard?id=1c-syntax_bsl-language-server)
[![Coverage](https://sonarcloud.io/api/project_badges/measure?project=1c-syntax_bsl-language-server&metric=coverage)](https://sonarcloud.io/dashboard?id=1c-syntax_bsl-language-server)

[Language Server Protocol](https://microsoft.github.io/language-server-protocol/) implementation for 1C (BSL) - 1C:Enterprise 8 and [OneScript](http://oscript.io) languages.

[Russian version](../index.md)

- <a href="#capabilities">Capabilities</a>
- <a href="#cli">Run from command line</a>
- <a href="#analyze">Run in analyzer mode</a>
- <a href="#configuration">Configuration file</a>
- <a href="#reporters">Reporters</a>
- <a href="#diagnostics">Diagnostics</a>

<a id="capabilities"></a>

## Capabilities

- File formatting
- Selected region formatting
- Symbol definition for current file (regions, procedures, functions, variables, defined via `Var` keyword)
- Folding regions definition `#Region`, `#If`, procedures and functions, code blocks
- Diagnostics
- Quick fixes for several diagnostics
- Run diagnostics engine from command line

<a id="cli"></a>

## Run from command line

jar-files run through `java -jar path/to/file.jar`.

```sh
java -jar bsl-language-server.jar --help

usage: BSL language server [-a] [-c <arg>] [-h] [-o <arg>] [-r <arg>] [-s <arg>]
 -a,--analyze               Run analysis and get diagnostic info
 -c,--configuration <arg>   Path to language server configuration file
 -h,--help                  Show help.
 -o,--outputDir <arg>       Output report directory
 -r,--reporter <arg>        Reporter key
 -s,--srcDir <arg>          Source directory
 -v,--version               Version
```

Starting BSL Language Server in standard mode will run the Language Server communicating via [LSP]([language server protocol](https://microsoft.github.io/language-server-protocol/)). stdin and stdout are used for communication.

By default diagnostics texts are displayed in Russian. To switch the diagnostics text language you need to set parameter `diagnosticLanguage` in configuration file or raise an event `workspace/didChangeConfiguration`:

<a id="analyze"></a>

## Run in analyzer mode

To run in analyzer mode use parameter `--analyze` (short `-a`). To set source code folder for analysis use parameter
`--srcDir` (short `-s`) followed by the path (relative or absolute) to the source code folder.

To generate an analysis report you need to specify one or more reporters. To specify reporter use parameter `--reporter` or `-r`, followed by reporter key. You may specify several reporters. The list of reporters see in section  **Reporters**.

Command line example to run analysis:

```sh
java -jar bsl-language-server.jar --analyze --srcDir ./src/cf --reporter json
```

> When run analysis for large code base it is recommended to set parameter {code0}-Xmx{/code0} to set maximum limit of  memory being allocated to java process. The size of allocated memory depends on the size of code base for analysis.

```sh
java -Xmx4g -jar bsl-language-server.jar ... other parameters
```

<a id="configuration"></a>

## Configuration file

Configuration file is a file in JSON format.
The file can contain the following blocks:

- `diagnosticLanguage` - `String` - diagnostics text language. Valid values: `en` or `ru`. By default set to `ru`.
- `traceLog` - `String` - path to file to log all inbound and outbound requests between BSL Language Server and Language Client from used IDE. Can be absolute or relative (to the project root). If set ** significantly slows down** communication speed between server and client. Dy default - not set.
- `diagnostics` - `Object` - diagnostics settings collection. Collection items are objects with thestructure as following:
    - object key - `String` - diagnostics key, as given in section <a href="#diagnostics">Diagnostics</a>.
    - object value
        - `Boolean` - `false` to disable diagnostics, `true` - to enable diagnostics without additional settings. By deafult set to `true`.
        - `Object` - Structure of settings for each diagnostics. Available parameters are give in each diagnostics section.

Configuration file example, setting:

- diagnostics text language - Russian;
- [LineLength - Line length limit](diagnostics/LineLength.md) diagnostics settings - max line length set to 140 characters;
- [MethodSize - Method size limit](diagnostics/MethodSize.md) diagnostics settings - disabled;

```json
{
  "diagnosticLanguage": "en",
  "diagnostics": {
    "LineLength": {
      "maxLineLength": 140
    },
    "MethodSize": false
  }
}
```

<a id="reporters"></a>

## Reporters

Used to get analysis results.

### Implemented reporters

- [json](reporters/json.md) - analysis results in proprietary JSON format, supported by [SonarQube 1C (BSL) Community Plugin](https://github.com/1c-syntax/sonar-bsl-plugin-community);
- [generic](reporters/generic.md) - analysis results in [Generic issue](https://docs.sonarqube.org/latest/analysis/generic-issue/) format for SonarQube;
- [junit](reporters/junit.md);
- [tslint](reporters/tslint.md);
- [console](reporters/console.md).

<a id="diagnostics"></a>

## Diagnostics

Used for code analysis to meet coding standards and search for possible errors.

Some of diagnostics are disabled by default. Use <a href="#configuration">configuration file</a> to enable them.

### Implemented diagnostics

<<<<<<< HEAD
| Key                                                                                                 | Name                                                                                        | Enabled by default |
| --------------------------------------------------------------------------------------------------- | ------------------------------------------------------------------------------------------- | :----------------: |
| [CanonicalSpellingKeywords](diagnostics/CanonicalSpellingKeywords.md)                               | Canonical spelling of keywords                                                              |        Yes         |
| [CognitiveComplexity](diagnostics/CognitiveComplexity.md)                                           | Cognitive complexity                                                                        |        Yes         |
| [DeprecatedMessage](diagnostics/DeprecatedMessage.md)                                               | Restriction on the use of deprecated "Message" method                                       |        Yes         |
| [EmptyCodeBlock](diagnostics/EmptyCodeBlock.md)                                                     | Empty code block                                                                            |        Yes         |
| [EmptyStatement](diagnostics/EmptyStatement.md)                                                     | Empty Statement                                                                             |        Yes         |
| [ExtraCommas](diagnostics/ExtraCommas.md)                                                           | Commas without a parameter at the end of a method call                                      |        Yes         |
| [FunctionShouldHaveReturn](diagnostics/FunctionShouldHaveReturn.md)                                 | Function must have Return statement                                                         |        Yes         |
| [IdenticalExpressions](diagnostics/IdenticalExpressions.md)                                         | There are identical sub-expressions to the left and to the right of the 'foo' operator      |        Yes         |
| [IfConditionComplexityDiagnostic](diagnostics/IfConditionComplexity.md)                             | Usage of complex expressions in the "If" condition                                          |        Yes         |
| [IfElseDuplicatedCodeBlockDiagnostic](diagnostics/IfElseDuplicatedCodeBlock.md)                     | Duplicated code blocks in If...Then...ElsIf...                                              |        Yes         |
| [IfElseDuplicatedConditionDiagnostic](diagnostics/IfElseDuplicatedCondition.md)                     | Duplicated conditions in If...Then...ElsIf...                                               |        Yes         |
| [IfElseIfEndsWithElse](diagnostics/IfElseIfEndsWithElse.md)                                         | Using If...Then...ElsIf... statement                                                        |        Yes         |
| [LineLength](diagnostics/LineLength.md)                                                             | Line length restriction                                                                     |        Yes         |
| [MagicNumber](diagnostics/MagicNumber.md)                                                           | Using magic number                                                                          |        Yes         |
| [MethodSize](diagnostics/MethodSize.md)                                                             | Method size restriction                                                                     |        Yes         |
| [NestedConstructorsInStructureDeclaration](diagnostics/NestedConstructorsInStructureDeclaration.md) | Nested constructors with parameters in structure declaration                                |        Yes         |
| [NestedStatements](diagnostics/NestedStatements.md)                                                 | Control flow statements should not be nested too deep                                       |        Yes         |
| [NestedTernaryOperator](diagnostics/NestedTernaryOperator.md)                                       | Nested Ternary Operator                                                                     |        Yes         |
| [NumberOfOptionalParams](diagnostics/NumberOfOptionalParams.md)                                     | Number of optional method parameters restriction                                            |        Yes         |
| [NumberOfParams](diagnostics/NumberOfParams.md)                                                     | Number of method parameters restriction                                                     |        Yes         |
| [NumberOfValuesInStructureConstructor](diagnostics/NumberOfValuesInStructureConstructor.md)         | Number of values in structure constructor restriction                                       |        Yes         |
| [OneStatementPerLine](diagnostics/OneStatementPerLine.md)                                           | One Statement Per Line                                                                      |        Yes         |
| [PairingBrokenTransaction](diagnostics/PairingBrokenTransaction.md)                                 | Violation of pairing using methods BeginTransaction & CommitTransaction/RollbackTransaction |        Yes         |
| [ParseError](diagnostics/ParseError.md)                                                             | Error parsing source code                                                                   |        Yes         |
| [OrderOfParams](diagnostics/OrderOfParams.md)                                                       | Order of method parameters                                                                  |        Yes         |
| [ProcedureReturnsValue](diagnostics/ProcedureReturnsValue.md)                                       | Procedure must have no Return statement                                                     |        Yes         |
| [SemicolonPresence](diagnostics/SemicolonPresence.md)                                               | Statement should end with ";"                                                               |        Yes         |
| [SpaceAtStartComment](diagnostics/SpaceAtStartComment.md)                                           | Space at the beginning of the comment                                                       |        Yes         |
| [SelfAssign](diagnostics/SelfAssign.md)                                                             | Variable self assignment                                                                    |        Yes         |
| [TernaryOperatorUsage](diagnostics/TernaryOperatorUsage.md)                                         | Using ternary operator                                                                      |        Yes         |
| [TryNumber](diagnostics/TryNumber.md)                                                               | Cast to number in try catch block                                                           |        Yes         |
| [UnknownPreprocessorSymbol](diagnostics/UnknownPreprocessorSymbol.md)                               | Unknown Preprocessor Symbol                                                                 |        Yes         |
| [UseLessForEach](diagnostics/UseLessForEach.md)                                                     | Useless For Each loop                                                                       |        Yes         |
| [UsingCancelParameter](diagnostics/UsingCancelParameter.md)                                         | Using "Cancel" parameter                                                                    |        Yes         |
| [UsingFindElementByString](diagnostics/UsingFindElementByString.md)                                 | Restriction on the use of "FindByDescription" and "FindByCode" methods                      |        Yes         |
| [UsingGoto](diagnostics/UsingGoto.md)                                                               | "goto" statement should not be used                                                         |        Yes         |
| [UsingServiceTag](diagnostics/UsingServiceTag.md)                                                   | Using service tags                                                                          |        Yes         |
| [YoLetterUsageDiagnostic](diagnostics/YoLetterUsage.md)                                             | Using "Ё" letter in code                                                                    |        Yes         |
=======
| Key | Name| Enabled by default |
| --- | --- | :-: |
| [CanonicalSpellingKeywords](diagnostics/CanonicalSpellingKeywords.md) | Canonical spelling of keywords | Yes |
| [DeletingCollectionItem](diagnostics/DeletingCollectionItem.md) | Deleting an item when iterating through collection using the operator "For each ... In ... Do" | Yes |
| [DeprecatedMessage](diagnostics/DeprecatedMessage.md) | Restriction on the use of deprecated "Message" method | Yes |
| [EmptyCodeBlock](diagnostics/EmptyCodeBlock.md) | Empty code block | Yes |
| [EmptyStatement](diagnostics/EmptyStatement.md) | Empty statement | Yes |
| [ExtraCommas](diagnostics/ExtraCommas.md) | Extra commas when calling a method | Yes |
| [FunctionShouldHaveReturn](diagnostics/FunctionShouldHaveReturn.md) | Function must have Return statement | Yes |
| [IdenticalExpressions](diagnostics/IdenticalExpressions.md) | There are identical sub-expressions to the left and to the right of the "foo" operator | Yes |
| [IfConditionComplexity](diagnostics/IfConditionComplexity.md) | If condition is too complex | Yes |
| [IfElseDuplicatedCodeBlock](diagnostics/IfElseDuplicatedCodeBlock.md) | Duplicated code blocks in If...Then...ElsIf... | Yes |
| [IfElseDuplicatedCondition](diagnostics/IfElseDuplicatedCondition.md) | Duplicated conditions in If...Then...ElsIf... | Yes |
| [IfElseIfEndsWithElse](diagnostics/IfElseIfEndsWithElse.md) | Using If...Then...ElsIf... statement | Yes |
| [LineLength](diagnostics/LineLength.md) | Line length restriction | Yes |
| [MagicNumber](diagnostics/MagicNumber.md) | Using magic number | Yes |
| [MethodSize](diagnostics/MethodSize.md) | Method size restriction | Yes |
| [MissingCodeTryCatchEx](diagnostics/MissingCodeTryCatchEx.md) | Missing code in Raise block in "Try ... Raise ... EndTry" | Yes |
| [NestedConstructorsInStructureDeclaration](diagnostics/NestedConstructorsInStructureDeclaration.md) | Nested constructors with parameters in structure declaration | Yes |
| [NestedStatements](diagnostics/NestedStatements.md) | Control flow statements should not be nested too deep | Yes |
| [NestedTernaryOperator](diagnostics/NestedTernaryOperator.md) | Nested ternary operator | Yes |
| [NumberOfOptionalParams](diagnostics/NumberOfOptionalParams.md) | Number of optional method parameters restriction | Yes |
| [NumberOfParams](diagnostics/NumberOfParams.md) | Number of method parameters restriction | Yes |
| [NumberOfValuesInStructureConstructor](diagnostics/NumberOfValuesInStructureConstructor.md) | Number of values in structure constructor restriction | Yes |
| [OneStatementPerLine](diagnostics/OneStatementPerLine.md) | One statement per line | Yes |
| [OrderOfParams](diagnostics/OrderOfParams.md) | Order of method parameters | Yes |
| [PairingBrokenTransaction](diagnostics/PairingBrokenTransaction.md) | Violation of pairing using methods "BeginTransaction()" & "CommitTransaction()" / "RollbackTransaction()" | Yes |
| [ParseError](diagnostics/ParseError.md) | Error parsing source code | Yes |
| [ProcedureReturnsValue](diagnostics/ProcedureReturnsValue.md) | Procedure must have no Return value | Yes |
| [SelfAssign](diagnostics/SelfAssign.md) | Variable self assignment | Yes |
| [SemicolonPresence](diagnostics/SemicolonPresence.md) | Statement should end with ";" | Yes |
| [SpaceAtStartComment](diagnostics/SpaceAtStartComment.md) | Space at the beginning of the comment | Yes |
| [TernaryOperatorUsage](diagnostics/TernaryOperatorUsage.md) | Ternary operator usage | No |
| [TryNumber](diagnostics/TryNumber.md) | Cast to number in try catch block | Yes |
| [UnknownPreprocessorSymbol](diagnostics/UnknownPreprocessorSymbol.md) | Unknown preprocessor symbol | Yes |
| [UseLessForEach](diagnostics/UseLessForEach.md) | Useless For Each loop | Yes |
| [UsingCancelParameter](diagnostics/UsingCancelParameter.md) | Using "Cancel" parameter | Yes |
| [UsingFindElementByString](diagnostics/UsingFindElementByString.md) | Restriction on the use of "FindByDescription" and "FindByCode" methods | Yes |
| [UsingGoto](diagnostics/UsingGoto.md) | Использование "Перейти" | Yes |
| [UsingServiceTag](diagnostics/UsingServiceTag.md) | Using service tags | Yes |
| [YoLetterUsage](diagnostics/YoLetterUsage.md) | Using "Ё" letter in code | Yes |
>>>>>>> 1e2191d6
<|MERGE_RESOLUTION|>--- conflicted
+++ resolved
@@ -131,51 +131,10 @@
 
 ### Implemented diagnostics
 
-<<<<<<< HEAD
-| Key                                                                                                 | Name                                                                                        | Enabled by default |
-| --------------------------------------------------------------------------------------------------- | ------------------------------------------------------------------------------------------- | :----------------: |
-| [CanonicalSpellingKeywords](diagnostics/CanonicalSpellingKeywords.md)                               | Canonical spelling of keywords                                                              |        Yes         |
-| [CognitiveComplexity](diagnostics/CognitiveComplexity.md)                                           | Cognitive complexity                                                                        |        Yes         |
-| [DeprecatedMessage](diagnostics/DeprecatedMessage.md)                                               | Restriction on the use of deprecated "Message" method                                       |        Yes         |
-| [EmptyCodeBlock](diagnostics/EmptyCodeBlock.md)                                                     | Empty code block                                                                            |        Yes         |
-| [EmptyStatement](diagnostics/EmptyStatement.md)                                                     | Empty Statement                                                                             |        Yes         |
-| [ExtraCommas](diagnostics/ExtraCommas.md)                                                           | Commas without a parameter at the end of a method call                                      |        Yes         |
-| [FunctionShouldHaveReturn](diagnostics/FunctionShouldHaveReturn.md)                                 | Function must have Return statement                                                         |        Yes         |
-| [IdenticalExpressions](diagnostics/IdenticalExpressions.md)                                         | There are identical sub-expressions to the left and to the right of the 'foo' operator      |        Yes         |
-| [IfConditionComplexityDiagnostic](diagnostics/IfConditionComplexity.md)                             | Usage of complex expressions in the "If" condition                                          |        Yes         |
-| [IfElseDuplicatedCodeBlockDiagnostic](diagnostics/IfElseDuplicatedCodeBlock.md)                     | Duplicated code blocks in If...Then...ElsIf...                                              |        Yes         |
-| [IfElseDuplicatedConditionDiagnostic](diagnostics/IfElseDuplicatedCondition.md)                     | Duplicated conditions in If...Then...ElsIf...                                               |        Yes         |
-| [IfElseIfEndsWithElse](diagnostics/IfElseIfEndsWithElse.md)                                         | Using If...Then...ElsIf... statement                                                        |        Yes         |
-| [LineLength](diagnostics/LineLength.md)                                                             | Line length restriction                                                                     |        Yes         |
-| [MagicNumber](diagnostics/MagicNumber.md)                                                           | Using magic number                                                                          |        Yes         |
-| [MethodSize](diagnostics/MethodSize.md)                                                             | Method size restriction                                                                     |        Yes         |
-| [NestedConstructorsInStructureDeclaration](diagnostics/NestedConstructorsInStructureDeclaration.md) | Nested constructors with parameters in structure declaration                                |        Yes         |
-| [NestedStatements](diagnostics/NestedStatements.md)                                                 | Control flow statements should not be nested too deep                                       |        Yes         |
-| [NestedTernaryOperator](diagnostics/NestedTernaryOperator.md)                                       | Nested Ternary Operator                                                                     |        Yes         |
-| [NumberOfOptionalParams](diagnostics/NumberOfOptionalParams.md)                                     | Number of optional method parameters restriction                                            |        Yes         |
-| [NumberOfParams](diagnostics/NumberOfParams.md)                                                     | Number of method parameters restriction                                                     |        Yes         |
-| [NumberOfValuesInStructureConstructor](diagnostics/NumberOfValuesInStructureConstructor.md)         | Number of values in structure constructor restriction                                       |        Yes         |
-| [OneStatementPerLine](diagnostics/OneStatementPerLine.md)                                           | One Statement Per Line                                                                      |        Yes         |
-| [PairingBrokenTransaction](diagnostics/PairingBrokenTransaction.md)                                 | Violation of pairing using methods BeginTransaction & CommitTransaction/RollbackTransaction |        Yes         |
-| [ParseError](diagnostics/ParseError.md)                                                             | Error parsing source code                                                                   |        Yes         |
-| [OrderOfParams](diagnostics/OrderOfParams.md)                                                       | Order of method parameters                                                                  |        Yes         |
-| [ProcedureReturnsValue](diagnostics/ProcedureReturnsValue.md)                                       | Procedure must have no Return statement                                                     |        Yes         |
-| [SemicolonPresence](diagnostics/SemicolonPresence.md)                                               | Statement should end with ";"                                                               |        Yes         |
-| [SpaceAtStartComment](diagnostics/SpaceAtStartComment.md)                                           | Space at the beginning of the comment                                                       |        Yes         |
-| [SelfAssign](diagnostics/SelfAssign.md)                                                             | Variable self assignment                                                                    |        Yes         |
-| [TernaryOperatorUsage](diagnostics/TernaryOperatorUsage.md)                                         | Using ternary operator                                                                      |        Yes         |
-| [TryNumber](diagnostics/TryNumber.md)                                                               | Cast to number in try catch block                                                           |        Yes         |
-| [UnknownPreprocessorSymbol](diagnostics/UnknownPreprocessorSymbol.md)                               | Unknown Preprocessor Symbol                                                                 |        Yes         |
-| [UseLessForEach](diagnostics/UseLessForEach.md)                                                     | Useless For Each loop                                                                       |        Yes         |
-| [UsingCancelParameter](diagnostics/UsingCancelParameter.md)                                         | Using "Cancel" parameter                                                                    |        Yes         |
-| [UsingFindElementByString](diagnostics/UsingFindElementByString.md)                                 | Restriction on the use of "FindByDescription" and "FindByCode" methods                      |        Yes         |
-| [UsingGoto](diagnostics/UsingGoto.md)                                                               | "goto" statement should not be used                                                         |        Yes         |
-| [UsingServiceTag](diagnostics/UsingServiceTag.md)                                                   | Using service tags                                                                          |        Yes         |
-| [YoLetterUsageDiagnostic](diagnostics/YoLetterUsage.md)                                             | Using "Ё" letter in code                                                                    |        Yes         |
-=======
 | Key | Name| Enabled by default |
 | --- | --- | :-: |
 | [CanonicalSpellingKeywords](diagnostics/CanonicalSpellingKeywords.md) | Canonical spelling of keywords | Yes |
+| [CognitiveComplexity](diagnostics/CognitiveComplexity.md) | Cognitive complexity | Yes |
 | [DeletingCollectionItem](diagnostics/DeletingCollectionItem.md) | Deleting an item when iterating through collection using the operator "For each ... In ... Do" | Yes |
 | [DeprecatedMessage](diagnostics/DeprecatedMessage.md) | Restriction on the use of deprecated "Message" method | Yes |
 | [EmptyCodeBlock](diagnostics/EmptyCodeBlock.md) | Empty code block | Yes |
@@ -213,5 +172,4 @@
 | [UsingFindElementByString](diagnostics/UsingFindElementByString.md) | Restriction on the use of "FindByDescription" and "FindByCode" methods | Yes |
 | [UsingGoto](diagnostics/UsingGoto.md) | Использование "Перейти" | Yes |
 | [UsingServiceTag](diagnostics/UsingServiceTag.md) | Using service tags | Yes |
-| [YoLetterUsage](diagnostics/YoLetterUsage.md) | Using "Ё" letter in code | Yes |
->>>>>>> 1e2191d6
+| [YoLetterUsage](diagnostics/YoLetterUsage.md) | Using "Ё" letter in code | Yes |