# Diagnostics

Used for code analysis to meet coding standards and search for possible errors.

Some of diagnostics are disabled by default. Use [configuration file](../features/ConfigurationFile.md) to enable them.

To escape individual sections of code or files from triggering diagnostics, you can use special comments of the form `// BSLLS:DiagnosticKey-off` . This functionality is described in more detail in [Escaping sections of code](../features/DiagnosticIgnorance.md) .

## Implemented diagnostics

<<<<<<< HEAD
Total: **130**

* Security Hotspot: **4**
* Vulnerability: **3**
* Error: **38**
=======
Total: **131**

* Security Hotspot: **4**
* Vulnerability: **3**
* Error: **39**
>>>>>>> a3a45aac
* Code smell: **85**


| Key | Name| Enabled by default | Severity | Type | Tags |
| --- | --- | :-: | --- | --- | --- |
 [BeginTransactionBeforeTryCatch](BeginTransactionBeforeTryCatch.md) | Violating transaction rules for the 'BeginTransaction' method | Yes | Major | Error | `standard` 
 [CachedPublic](CachedPublic.md) | Cached public methods | Yes | Major | Code smell | `standard`<br>`design` 
 [CanonicalSpellingKeywords](CanonicalSpellingKeywords.md) | Canonical keyword writing | Yes | Info | Code smell | `standard` 
 [CodeBlockBeforeSub](CodeBlockBeforeSub.md) | Method definitions must be placed before the module body operators | Yes | Blocker | Error | `error` 
 [CodeOutOfRegion](CodeOutOfRegion.md) | Code out of region | Yes | Info | Code smell | `standard` 
 [CognitiveComplexity](CognitiveComplexity.md) | Cognitive complexity | Yes | Critical | Code smell | `brainoverload` 
 [CommandModuleExportMethods](CommandModuleExportMethods.md) | Export methods in command and general command modules | Yes | Info | Code smell | `standard`<br>`clumsy` 
 [CommentedCode](CommentedCode.md) | Commented out code | Yes | Minor | Code smell | `standard`<br>`badpractice` 
 [CommitTransactionOutsideTryCatch](CommitTransactionOutsideTryCatch.md) | Violating transaction rules for the 'CommitTransaction' method | Yes | Major | Error | `standard` 
 [CommonModuleAssign](CommonModuleAssign.md) | CommonModuleAssign | Yes | Blocker | Error | `error` 
 [CommonModuleInvalidType](CommonModuleInvalidType.md) | Common module invalid type | Yes | Major | Error | `standard`<br>`unpredictable`<br>`design` 
 [CommonModuleNameCached](CommonModuleNameCached.md) | Missed postfix "Cached" | Yes | Major | Code smell | `standard`<br>`badpractice`<br>`unpredictable` 
 [CommonModuleNameClient](CommonModuleNameClient.md) | Missed postfix "Client" | Yes | Minor | Code smell | `standard`<br>`badpractice`<br>`unpredictable` 
 [CommonModuleNameClientServer](CommonModuleNameClientServer.md) | Missed postfix "ClientServer" | Yes | Major | Code smell | `standard`<br>`badpractice`<br>`unpredictable` 
 [CommonModuleNameFullAccess](CommonModuleNameFullAccess.md) | Missed postfix "FullAccess" | Yes | Major | Security Hotspot | `standard`<br>`badpractice`<br>`unpredictable` 
 [CommonModuleNameGlobal](CommonModuleNameGlobal.md) | Missed postfix "Global" | Yes | Major | Code smell | `standard`<br>`badpractice`<br>`brainoverload` 
 [CommonModuleNameGlobalClient](CommonModuleNameGlobalClient.md) | Global module with postfix "Client" | Yes | Major | Code smell | `standard` 
 [CommonModuleNameServerCall](CommonModuleNameServerCall.md) | Missed postfix "ServerCall" | Yes | Minor | Code smell | `standard`<br>`badpractice`<br>`unpredictable` 
 [CommonModuleNameWords](CommonModuleNameWords.md) | Unrecommended common module name | Yes | Info | Code smell | `standard` 
 [CompilationDirectiveLost](CompilationDirectiveLost.md) | Methods compilation directive | Yes | Major | Code smell | `standard`<br>`unpredictable` 
 [CompilationDirectiveNeedLess](CompilationDirectiveNeedLess.md) | Needless compilation directive | Yes | Major | Code smell | `clumsy`<br>`standard`<br>`unpredictable` 
 [ConsecutiveEmptyLines](ConsecutiveEmptyLines.md) | Consecutive empty lines | Yes | Info | Code smell | `badpractice` 
 [CreateQueryInCycle](CreateQueryInCycle.md) | Execution query on cycle | Yes | Critical | Error | `performance` 
 [CyclomaticComplexity](CyclomaticComplexity.md) | Cyclomatic complexity | Yes | Critical | Code smell | `brainoverload` 
 [DataExchangeLoading](DataExchangeLoading.md) | There is no check for the attribute DataExchange.Load in the object's event handler | Yes | Critical | Error | `standard`<br>`badpractice`<br>`unpredictable` 
 [DeletingCollectionItem](DeletingCollectionItem.md) | Deleting an item when iterating through collection using the operator "For each ... In ... Do" | Yes | Major | Error | `standard`<br>`error` 
 [DeprecatedAttributes8312](DeprecatedAttributes8312.md) | Deprecated 8.3.12 platform features. | Yes | Info | Code smell | `deprecated` 
 [DeprecatedCurrentDate](DeprecatedCurrentDate.md) | Using of the deprecated method "CurrentDate" | Yes | Major | Error | `standard`<br>`deprecated`<br>`unpredictable` 
 [DeprecatedFind](DeprecatedFind.md) | Using of the deprecated method "Find" | Yes | Minor | Code smell | `deprecated` 
 [DeprecatedMessage](DeprecatedMessage.md) | Restriction on the use of deprecated "Message" method | Yes | Minor | Code smell | `standard`<br>`deprecated` 
 [DeprecatedMethodCall](DeprecatedMethodCall.md) | Deprecated methods should not be used | Yes | Minor | Code smell | `deprecated`<br>`design` 
 [DeprecatedMethods8310](DeprecatedMethods8310.md) | Deprecated client application method. | Yes | Info | Code smell | `deprecated` 
 [DeprecatedMethods8317](DeprecatedMethods8317.md) | Using of deprecated platform 8.3.17 global methods | Yes | Info | Code smell | `deprecated` 
 [DeprecatedTypeManagedForm](DeprecatedTypeManagedForm.md) | Deprecated ManagedForm type | Yes | Info | Code smell | `standard`<br>`deprecated` 
 [DuplicateRegion](DuplicateRegion.md) | Duplicate regions | Yes | Info | Code smell | `standard` 
 [EmptyCodeBlock](EmptyCodeBlock.md) | Empty code block | Yes | Major | Code smell | `badpractice`<br>`suspicious` 
 [EmptyRegion](EmptyRegion.md) | The region should not be empty | Yes | Info | Code smell | `standard` 
 [EmptyStatement](EmptyStatement.md) | Empty statement | Yes | Info | Code smell | `badpractice` 
 [ExcessiveAutoTestCheck](ExcessiveAutoTestCheck.md) | Excessive AutoTest Check | Yes | Minor | Code smell | `standard`<br>`deprecated` 
 [ExecuteExternalCode](ExecuteExternalCode.md) | Executing of external code on the server | Yes | Critical | Vulnerability | `error`<br>`standard` 
 [ExecuteExternalCodeInCommonModule](ExecuteExternalCodeInCommonModule.md) | Executing of external code in a common module on the server | Yes | Critical | Security Hotspot | `badpractice`<br>`standard` 
 [ExportVariables](ExportVariables.md) | Ban export global module variables | Yes | Major | Code smell | `standard`<br>`design`<br>`unpredictable` 
 [ExtraCommas](ExtraCommas.md) | Commas without a parameter at the end of a method call | Yes | Major | Code smell | `standard`<br>`badpractice` 
 [FormDataToValue](FormDataToValue.md) | FormDataToValue method call | Yes | Info | Code smell | `badpractice` 
 [FullOuterJoinQuery](FullOuterJoinQuery.md) | Using of "FULL OUTER JOIN" in queries | Yes | Major | Code smell | `sql`<br>`standard`<br>`performance` 
 [FunctionNameStartsWithGet](FunctionNameStartsWithGet.md) | Function name shouldn't start with "Получить" | No | Info | Code smell | `standard` 
 [FunctionOutParameter](FunctionOutParameter.md) | Out function parameter | No | Major | Code smell | `design` 
 [FunctionReturnsSamePrimitive](FunctionReturnsSamePrimitive.md) | The function always returns the same primitive value | Yes | Major | Error | `design`<br>`badpractice` 
 [FunctionShouldHaveReturn](FunctionShouldHaveReturn.md) | The function should have return | Yes | Major | Error | `suspicious`<br>`unpredictable` 
 [GetFormMethod](GetFormMethod.md) | GetForm method call | Yes | Major | Error | `error` 
 [GlobalContextMethodCollision8312](GlobalContextMethodCollision8312.md) | Global context method names collision | Yes | Blocker | Error | `error`<br>`unpredictable` 
 [IdenticalExpressions](IdenticalExpressions.md) | There are identical sub-expressions to the left and to the right of the "foo" operator | Yes | Major | Error | `suspicious` 
 [IfConditionComplexity](IfConditionComplexity.md) | Usage of complex expressions in the "If" condition | Yes | Minor | Code smell | `brainoverload` 
 [IfElseDuplicatedCodeBlock](IfElseDuplicatedCodeBlock.md) | Duplicated code blocks in If...Then...ElseIf... statements | Yes | Minor | Code smell | `suspicious` 
 [IfElseDuplicatedCondition](IfElseDuplicatedCondition.md) | Duplicated conditions in If...Then...ElseIf... statements | Yes | Major | Code smell | `suspicious` 
 [IfElseIfEndsWithElse](IfElseIfEndsWithElse.md) | Else...The...ElseIf... statement should end with Else branch | Yes | Major | Code smell | `badpractice` 
 [InvalidCharacterInFile](InvalidCharacterInFile.md) | Invalid character | Yes | Major | Error | `error`<br>`standard`<br>`unpredictable` 
 [IsInRoleMethod](IsInRoleMethod.md) | IsInRole global method call | Yes | Major | Code smell | `error` 
 [JoinWithSubQuery](JoinWithSubQuery.md) | Join with sub queries | Yes | Major | Code smell | `sql`<br>`standard`<br>`performance` 
 [JoinWithVirtualTable](JoinWithVirtualTable.md) | Join with virtual table | Yes | Major | Code smell | `sql`<br>`standard`<br>`performance` 
 [LatinAndCyrillicSymbolInWord](LatinAndCyrillicSymbolInWord.md) | Mixing Latin and Cyrillic characters in one identifier | Yes | Minor | Code smell | `brainoverload`<br>`suspicious` 
 [LineLength](LineLength.md) | Line Length limit | Yes | Minor | Code smell | `standard`<br>`badpractice` 
 [LogicalOrInTheWhereSectionOfQuery](LogicalOrInTheWhereSectionOfQuery.md) | Using a logical "OR" in the "WHERE" section of a query | Yes | Major | Code smell | `sql`<br>`performance`<br>`standard` 
 [MagicDate](MagicDate.md) | Magic dates | Yes | Minor | Code smell | `badpractice`<br>`brainoverload` 
 [MagicNumber](MagicNumber.md) | Magic numbers | Yes | Minor | Code smell | `badpractice` 
 [MetadataObjectNameLength](MetadataObjectNameLength.md) | Metadata object names must not exceed the allowed length | Yes | Major | Error | `standard` 
 [MethodSize](MethodSize.md) | Method size | Yes | Major | Code smell | `badpractice` 
 [MissingCodeTryCatchEx](MissingCodeTryCatchEx.md) | Missing code in Raise block in "Try ... Raise ... EndTry" | Yes | Major | Error | `standard`<br>`badpractice` 
 [MissingEventSubscriptionHandler](MissingEventSubscriptionHandler.md) | Event subscription handler missing | Yes | Blocker | Error | `error` 
 [MissingParameterDescription](MissingParameterDescription.md) | Method parameters description are missing | Yes | Major | Code smell | `standard`<br>`badpractice` 
 [MissingReturnedValueDescription](MissingReturnedValueDescription.md) | Function returned values description is missing | Yes | Major | Code smell | `standard`<br>`badpractice` 
 [MissingSpace](MissingSpace.md) | Missing spaces to the left or right of operators + - * / = % < > <> <= >=, keywords, and also to the right of , and ; | Yes | Info | Code smell | `badpractice` 
 [MissingTemporaryFileDeletion](MissingTemporaryFileDeletion.md) | Missing temporary file deletion after using | Yes | Major | Error | `badpractice`<br>`standard` 
 [MissingVariablesDescription](MissingVariablesDescription.md) | All variables declarations must have a description | Yes | Minor | Code smell | `standard` 
 [MultilingualStringHasAllDeclaredLanguages](MultilingualStringHasAllDeclaredLanguages.md) | There is a localized text for all languages declared in the configuration | Yes | Minor | Error | `error`<br>`localize` 
 [MultilingualStringUsingWithTemplate](MultilingualStringUsingWithTemplate.md) | Partially localized text is used in the StrTemplate function | Yes | Major | Error | `error`<br>`localize` 
 [NestedConstructorsInStructureDeclaration](NestedConstructorsInStructureDeclaration.md) | Nested constructors with parameters in structure declaration | Yes | Minor | Code smell | `badpractice`<br>`brainoverload` 
 [NestedFunctionInParameters](NestedFunctionInParameters.md) | Initialization of method and constructor parameters by calling nested methods | Yes | Minor | Code smell | `standard`<br>`brainoverload`<br>`badpractice` 
 [NestedStatements](NestedStatements.md) | Control flow statements should not be nested too deep | Yes | Critical | Code smell | `badpractice`<br>`brainoverload` 
 [NestedTernaryOperator](NestedTernaryOperator.md) | Nested ternary operator | Yes | Major | Code smell | `brainoverload` 
 [NonExportMethodsInApiRegion](NonExportMethodsInApiRegion.md) | Non export methods in API regions | Yes | Major | Code smell | `standard` 
 [NonStandardRegion](NonStandardRegion.md) | Non-standard region of module | Yes | Info | Code smell | `standard` 
 [NumberOfOptionalParams](NumberOfOptionalParams.md) | Limit number of optional parameters in method | Yes | Minor | Code smell | `standard`<br>`brainoverload` 
 [NumberOfParams](NumberOfParams.md) | Number of parameters in method | Yes | Minor | Code smell | `standard`<br>`brainoverload` 
 [NumberOfValuesInStructureConstructor](NumberOfValuesInStructureConstructor.md) | Limit on the number of property values passed to the structure constructor | Yes | Minor | Code smell | `standard`<br>`brainoverload` 
 [OSUsersMethod](OSUsersMethod.md) | Using method OSUsers | Yes | Critical | Security Hotspot | `suspicious` 
 [OneStatementPerLine](OneStatementPerLine.md) | One statement per line | Yes | Minor | Code smell | `standard`<br>`design` 
 [OrderOfParams](OrderOfParams.md) | Order of Parameters in method | Yes | Major | Code smell | `standard`<br>`design` 
 [OrdinaryAppSupport](OrdinaryAppSupport.md) | Ordinary application support | Yes | Major | Code smell | `standard`<br>`unpredictable` 
 [PairingBrokenTransaction](PairingBrokenTransaction.md) | Violation of pairing using methods "BeginTransaction()" & "CommitTransaction()" / "RollbackTransaction()" | Yes | Major | Error | `standard` 
 [ParseError](ParseError.md) | Source code parse error | Yes | Critical | Error | `error` 
 [ProcedureReturnsValue](ProcedureReturnsValue.md) | Procedure should not return Value | Yes | Blocker | Error | `error` 
 [PublicMethodsDescription](PublicMethodsDescription.md) | All public methods must have a description | Yes | Info | Code smell | `standard`<br>`brainoverload`<br>`badpractice` 
 [RedundantAccessToObject](RedundantAccessToObject.md) | Redundant access to an object | Yes | Info | Code smell | `standard`<br>`clumsy` 
 [RefOveruse](RefOveruse.md) | Overuse "Reference" in a query | Yes | Major | Code smell | `sql`<br>`performance` 
 [SelfAssign](SelfAssign.md) | Variable is assigned to itself | Yes | Major | Error | `suspicious` 
 [SelfInsertion](SelfInsertion.md) | Insert a collection into itself | Yes | Major | Error | `standard`<br>`unpredictable`<br>`performance` 
 [SemicolonPresence](SemicolonPresence.md) | Statement should end with semicolon symbol ";" | Yes | Minor | Code smell | `standard`<br>`badpractice` 
 [SeveralCompilerDirectives](SeveralCompilerDirectives.md) | Erroneous indication of several compilation directives | Yes | Critical | Error | `unpredictable`<br>`error` 
 [SpaceAtStartComment](SpaceAtStartComment.md) | Space at the beginning of the comment | Yes | Info | Code smell | `standard` 
 [StyleElementConstructors](StyleElementConstructors.md) | Style element constructor | Yes | Minor | Error | `standard`<br>`badpractice` 
 [TempFilesDir](TempFilesDir.md) | TempFilesDir() method call | Yes | Major | Code smell | `standard`<br>`badpractice` 
 [TernaryOperatorUsage](TernaryOperatorUsage.md) | Ternary operator usage | No | Minor | Code smell | `brainoverload` 
 [ThisObjectAssign](ThisObjectAssign.md) | ThisObject assign | Yes | Blocker | Error | `error` 
 [TimeoutsInExternalResources](TimeoutsInExternalResources.md) | Timeouts working with external resources | Yes | Critical | Error | `unpredictable`<br>`standard` 
 [TooManyReturns](TooManyReturns.md) | Methods should not have too many return statements | No | Minor | Code smell | `brainoverload` 
 [TryNumber](TryNumber.md) | Cast to number of try catch block | Yes | Major | Code smell | `standard` 
 [Typo](Typo.md) | Typo | Yes | Info | Code smell | `badpractice` 
 [UnaryPlusInConcatenation](UnaryPlusInConcatenation.md) | Unary Plus sign in string concatenation | Yes | Blocker | Error | `suspicious`<br>`brainoverload` 
 [UnionAll](UnionAll.md) | Using keyword "UNION" in queries | Yes | Minor | Code smell | `standard`<br>`sql`<br>`performance` 
 [UnknownPreprocessorSymbol](UnknownPreprocessorSymbol.md) | Unknown preprocessor symbol | Yes | Critical | Error | `standard`<br>`error` 
 [UnreachableCode](UnreachableCode.md) | Unreachable Code | Yes | Minor | Error | `design`<br>`suspicious` 
 [UnsafeSafeModeMethodCall](UnsafeSafeModeMethodCall.md) | Unsafe SafeMode method call | Yes | Blocker | Error | `deprecated`<br>`error` 
 [UnusedLocalMethod](UnusedLocalMethod.md) | Unused local method | Yes | Major | Code smell | `standard`<br>`suspicious`<br>`unused` 
 [UnusedParameters](UnusedParameters.md) | Unused parameter | Yes | Major | Code smell | `design`<br>`unused` 
 [UsageWriteLogEvent](UsageWriteLogEvent.md) | Incorrect use of the method | Yes | Info | Code smell | `standard`<br>`badpractice` 
 [UseLessForEach](UseLessForEach.md) | Useless collection iteration | Yes | Critical | Error | `clumsy` 
 [UsingCancelParameter](UsingCancelParameter.md) | Using parameter "Cancel" | Yes | Major | Code smell | `standard`<br>`badpractice` 
 [UsingExternalCodeTools](UsingExternalCodeTools.md) | Using external code tools | Yes | Critical | Security Hotspot | `standard`<br>`design` 
 [UsingFindElementByString](UsingFindElementByString.md) | Using FindByName and FindByCode | Yes | Major | Code smell | `standard`<br>`badpractice`<br>`performance` 
 [UsingGoto](UsingGoto.md) | "goto" statement should not be used | Yes | Critical | Code smell | `standard`<br>`badpractice` 
 [UsingHardcodeNetworkAddress](UsingHardcodeNetworkAddress.md) | Using hardcode ip addresses in code | Yes | Critical | Vulnerability | `standard` 
 [UsingHardcodePath](UsingHardcodePath.md) | Using hardcode file paths in code | Yes | Critical | Error | `standard` 
 [UsingHardcodeSecretInformation](UsingHardcodeSecretInformation.md) | Storing confidential information in code | Yes | Critical | Vulnerability | `standard` 
 [UsingModalWindows](UsingModalWindows.md) | Using modal windows | Yes | Major | Code smell | `standard` 
 [UsingObjectNotAvailableUnix](UsingObjectNotAvailableUnix.md) | Using unavailable in Unix objects | Yes | Critical | Error | `standard`<br>`lockinos` 
 [UsingServiceTag](UsingServiceTag.md) | Using service tags | Yes | Info | Code smell | `badpractice` 
 [UsingSynchronousCalls](UsingSynchronousCalls.md) | Using synchronous calls | Yes | Major | Code smell | `standard` 
 [UsingThisForm](UsingThisForm.md) | Using deprecated property "ThisForm" | Yes | Minor | Code smell | `standard`<br>`deprecated` 
 [VirtualTableCallWithoutParameters](VirtualTableCallWithoutParameters.md) | Virtual table call without parameters | Yes | Critical | Error | `sql`<br>`standard`<br>`performance` 
 [WrongUseOfRollbackTransactionMethod](WrongUseOfRollbackTransactionMethod.md) | Not recommended using of RollbackTransaction method | Yes | Critical | Error | `standard` 
 [YoLetterUsage](YoLetterUsage.md) | Using Russian character "yo" ("ё") in code | Yes | Info | Code smell | `standard` <|MERGE_RESOLUTION|>--- conflicted
+++ resolved
@@ -8,19 +8,11 @@
 
 ## Implemented diagnostics
 
-<<<<<<< HEAD
-Total: **130**
-
-* Security Hotspot: **4**
-* Vulnerability: **3**
-* Error: **38**
-=======
 Total: **131**
 
 * Security Hotspot: **4**
 * Vulnerability: **3**
 * Error: **39**
->>>>>>> a3a45aac
 * Code smell: **85**
 
 
