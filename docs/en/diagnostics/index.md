--- conflicted
+++ resolved
@@ -8,15 +8,10 @@
 
 ## Implemented diagnostics
 
-Total: **66**
+Total: **67**
 
-<<<<<<< HEAD
 * Error: **24**
-* Code smell: **40**
-=======
-* Error: **23**
 * Code smell: **41**
->>>>>>> 35c30210
 * Vulnerability: **2**
 
 | Key | Name| Enabled by default | Severity | Type | Tags |
