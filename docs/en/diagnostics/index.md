# Diagnostics

Used for code analysis to meet coding standards and search for possible errors.

Some of diagnostics are disabled by default. Use [configuration file](../features/ConfigurationFile.md) to enable them.

To escape individual sections of code or files from triggering diagnostics, you can use special comments of the form `// BSLLS:DiagnosticKey-off` . This functionality is described in more detail in [Escaping sections of code](../features/DiagnosticIgnorance.md) .

## Implemented diagnostics

<<<<<<< HEAD
Total: **130**

* Security Hotspot: **4**
* Vulnerability: **3**
* Error: **39**
* Code smell: **84**
=======
Total: **138**

* Security Hotspot: **4**
* Vulnerability: **3**
* Error: **43**
* Code smell: **88**
>>>>>>> eefcde8b


| Key | Name| Enabled by default | Severity | Type | Tags |
| --- | --- | :-: | --- | --- | --- |
 [BeginTransactionBeforeTryCatch](BeginTransactionBeforeTryCatch.md) | Violating transaction rules for the 'BeginTransaction' method | Yes | Major | Error | `standard` 
 [CachedPublic](CachedPublic.md) | Cached public methods | Yes | Major | Code smell | `standard`<br>`design` 
 [CanonicalSpellingKeywords](CanonicalSpellingKeywords.md) | Canonical keyword writing | Yes | Info | Code smell | `standard` 
 [CodeBlockBeforeSub](CodeBlockBeforeSub.md) | Method definitions must be placed before the module body operators | Yes | Blocker | Error | `error` 
 [CodeOutOfRegion](CodeOutOfRegion.md) | Code out of region | Yes | Info | Code smell | `standard` 
 [CognitiveComplexity](CognitiveComplexity.md) | Cognitive complexity | Yes | Critical | Code smell | `brainoverload` 
 [CommandModuleExportMethods](CommandModuleExportMethods.md) | Export methods in command and general command modules | Yes | Info | Code smell | `standard`<br>`clumsy` 
 [CommentedCode](CommentedCode.md) | Commented out code | Yes | Minor | Code smell | `standard`<br>`badpractice` 
 [CommitTransactionOutsideTryCatch](CommitTransactionOutsideTryCatch.md) | Violating transaction rules for the 'CommitTransaction' method | Yes | Major | Error | `standard` 
 [CommonModuleAssign](CommonModuleAssign.md) | CommonModuleAssign | Yes | Blocker | Error | `error` 
 [CommonModuleInvalidType](CommonModuleInvalidType.md) | Common module invalid type | Yes | Major | Error | `standard`<br>`unpredictable`<br>`design` 
 [CommonModuleNameCached](CommonModuleNameCached.md) | Missed postfix "Cached" | Yes | Major | Code smell | `standard`<br>`badpractice`<br>`unpredictable` 
 [CommonModuleNameClient](CommonModuleNameClient.md) | Missed postfix "Client" | Yes | Minor | Code smell | `standard`<br>`badpractice`<br>`unpredictable` 
 [CommonModuleNameClientServer](CommonModuleNameClientServer.md) | Missed postfix "ClientServer" | Yes | Major | Code smell | `standard`<br>`badpractice`<br>`unpredictable` 
 [CommonModuleNameFullAccess](CommonModuleNameFullAccess.md) | Missed postfix "FullAccess" | Yes | Major | Security Hotspot | `standard`<br>`badpractice`<br>`unpredictable` 
 [CommonModuleNameGlobal](CommonModuleNameGlobal.md) | Missed postfix "Global" | Yes | Major | Code smell | `standard`<br>`badpractice`<br>`brainoverload` 
 [CommonModuleNameGlobalClient](CommonModuleNameGlobalClient.md) | Global module with postfix "Client" | Yes | Major | Code smell | `standard` 
 [CommonModuleNameServerCall](CommonModuleNameServerCall.md) | Missed postfix "ServerCall" | Yes | Minor | Code smell | `standard`<br>`badpractice`<br>`unpredictable` 
 [CommonModuleNameWords](CommonModuleNameWords.md) | Unrecommended common module name | Yes | Info | Code smell | `standard` 
 [CompilationDirectiveLost](CompilationDirectiveLost.md) | Methods compilation directive | Yes | Major | Code smell | `standard`<br>`unpredictable` 
 [CompilationDirectiveNeedLess](CompilationDirectiveNeedLess.md) | Needless compilation directive | Yes | Major | Code smell | `clumsy`<br>`standard`<br>`unpredictable` 
 [ConsecutiveEmptyLines](ConsecutiveEmptyLines.md) | Consecutive empty lines | Yes | Info | Code smell | `badpractice` 
 [CrazyMultilineString](CrazyMultilineString.md) | Crazy multiline literals | Yes | Major | Code smell | `badpractice`<br>`suspicious`<br>`unpredictable` 
 [CreateQueryInCycle](CreateQueryInCycle.md) | Execution query on cycle | Yes | Critical | Error | `performance` 
 [CyclomaticComplexity](CyclomaticComplexity.md) | Cyclomatic complexity | Yes | Critical | Code smell | `brainoverload` 
 [DataExchangeLoading](DataExchangeLoading.md) | There is no check for the attribute DataExchange.Load in the object's event handler | Yes | Critical | Error | `standard`<br>`badpractice`<br>`unpredictable` 
 [DeletingCollectionItem](DeletingCollectionItem.md) | Deleting an item when iterating through collection using the operator "For each ... In ... Do" | Yes | Major | Error | `standard`<br>`error` 
 [DeprecatedAttributes8312](DeprecatedAttributes8312.md) | Deprecated 8.3.12 platform features. | Yes | Info | Code smell | `deprecated` 
 [DeprecatedCurrentDate](DeprecatedCurrentDate.md) | Using of the deprecated method "CurrentDate" | Yes | Major | Error | `standard`<br>`deprecated`<br>`unpredictable` 
 [DeprecatedFind](DeprecatedFind.md) | Using of the deprecated method "Find" | Yes | Minor | Code smell | `deprecated` 
 [DeprecatedMessage](DeprecatedMessage.md) | Restriction on the use of deprecated "Message" method | Yes | Minor | Code smell | `standard`<br>`deprecated` 
 [DeprecatedMethodCall](DeprecatedMethodCall.md) | Deprecated methods should not be used | Yes | Minor | Code smell | `deprecated`<br>`design` 
 [DeprecatedMethods8310](DeprecatedMethods8310.md) | Deprecated client application method. | Yes | Info | Code smell | `deprecated` 
 [DeprecatedMethods8317](DeprecatedMethods8317.md) | Using of deprecated platform 8.3.17 global methods | Yes | Info | Code smell | `deprecated` 
 [DeprecatedTypeManagedForm](DeprecatedTypeManagedForm.md) | Deprecated ManagedForm type | Yes | Info | Code smell | `standard`<br>`deprecated` 
 [DuplicateRegion](DuplicateRegion.md) | Duplicate regions | Yes | Info | Code smell | `standard` 
 [EmptyCodeBlock](EmptyCodeBlock.md) | Empty code block | Yes | Major | Code smell | `badpractice`<br>`suspicious` 
 [EmptyRegion](EmptyRegion.md) | The region should not be empty | Yes | Info | Code smell | `standard` 
 [EmptyStatement](EmptyStatement.md) | Empty statement | Yes | Info | Code smell | `badpractice` 
 [ExcessiveAutoTestCheck](ExcessiveAutoTestCheck.md) | Excessive AutoTest Check | Yes | Minor | Code smell | `standard`<br>`deprecated` 
 [ExecuteExternalCode](ExecuteExternalCode.md) | Executing of external code on the server | Yes | Critical | Vulnerability | `error`<br>`standard` 
 [ExecuteExternalCodeInCommonModule](ExecuteExternalCodeInCommonModule.md) | Executing of external code in a common module on the server | Yes | Critical | Security Hotspot | `badpractice`<br>`standard` 
 [ExportVariables](ExportVariables.md) | Ban export global module variables | Yes | Major | Code smell | `standard`<br>`design`<br>`unpredictable` 
 [ExtraCommas](ExtraCommas.md) | Commas without a parameter at the end of a method call | Yes | Major | Code smell | `standard`<br>`badpractice` 
 [FormDataToValue](FormDataToValue.md) | FormDataToValue method call | Yes | Info | Code smell | `badpractice` 
 [FullOuterJoinQuery](FullOuterJoinQuery.md) | Using of "FULL OUTER JOIN" in queries | Yes | Major | Code smell | `sql`<br>`standard`<br>`performance` 
 [FunctionNameStartsWithGet](FunctionNameStartsWithGet.md) | Function name shouldn't start with "Получить" | No | Info | Code smell | `standard` 
 [FunctionOutParameter](FunctionOutParameter.md) | Out function parameter | No | Major | Code smell | `design` 
 [FunctionReturnsSamePrimitive](FunctionReturnsSamePrimitive.md) | The function always returns the same primitive value | Yes | Major | Error | `design`<br>`badpractice` 
 [FunctionShouldHaveReturn](FunctionShouldHaveReturn.md) | The function should have return | Yes | Major | Error | `suspicious`<br>`unpredictable` 
 [GetFormMethod](GetFormMethod.md) | GetForm method call | Yes | Major | Error | `error` 
 [GlobalContextMethodCollision8312](GlobalContextMethodCollision8312.md) | Global context method names collision | Yes | Blocker | Error | `error`<br>`unpredictable` 
 [IdenticalExpressions](IdenticalExpressions.md) | There are identical sub-expressions to the left and to the right of the "foo" operator | Yes | Major | Error | `suspicious` 
 [IfConditionComplexity](IfConditionComplexity.md) | Usage of complex expressions in the "If" condition | Yes | Minor | Code smell | `brainoverload` 
 [IfElseDuplicatedCodeBlock](IfElseDuplicatedCodeBlock.md) | Duplicated code blocks in If...Then...ElseIf... statements | Yes | Minor | Code smell | `suspicious` 
 [IfElseDuplicatedCondition](IfElseDuplicatedCondition.md) | Duplicated conditions in If...Then...ElseIf... statements | Yes | Major | Code smell | `suspicious` 
 [IfElseIfEndsWithElse](IfElseIfEndsWithElse.md) | Else...The...ElseIf... statement should end with Else branch | Yes | Major | Code smell | `badpractice` 
<<<<<<< HEAD
 [IncorrectUseOfStrTemplate](IncorrectUseOfStrTemplate.md) | Incorrect use of "StrTemplate" | Yes | Blocker | Error | `brainoverload`<br>`suspicious`<br>`unpredictable` 
=======
 [IncorrectUseLikeInQuery](IncorrectUseLikeInQuery.md) | Incorrect use of 'LIKE' | Yes | Critical | Error | `standard`<br>`sql`<br>`unpredictable` 
>>>>>>> eefcde8b
 [InvalidCharacterInFile](InvalidCharacterInFile.md) | Invalid character | Yes | Major | Error | `error`<br>`standard`<br>`unpredictable` 
 [IsInRoleMethod](IsInRoleMethod.md) | IsInRole global method call | Yes | Major | Code smell | `error` 
 [JoinWithSubQuery](JoinWithSubQuery.md) | Join with sub queries | Yes | Major | Code smell | `sql`<br>`standard`<br>`performance` 
 [JoinWithVirtualTable](JoinWithVirtualTable.md) | Join with virtual table | Yes | Major | Code smell | `sql`<br>`standard`<br>`performance` 
 [LatinAndCyrillicSymbolInWord](LatinAndCyrillicSymbolInWord.md) | Mixing Latin and Cyrillic characters in one identifier | Yes | Minor | Code smell | `brainoverload`<br>`suspicious` 
 [LineLength](LineLength.md) | Line Length limit | Yes | Minor | Code smell | `standard`<br>`badpractice` 
 [LogicalOrInTheWhereSectionOfQuery](LogicalOrInTheWhereSectionOfQuery.md) | Using a logical "OR" in the "WHERE" section of a query | Yes | Major | Code smell | `sql`<br>`performance`<br>`standard` 
 [MagicDate](MagicDate.md) | Magic dates | Yes | Minor | Code smell | `badpractice`<br>`brainoverload` 
 [MagicNumber](MagicNumber.md) | Magic numbers | Yes | Minor | Code smell | `badpractice` 
 [MetadataObjectNameLength](MetadataObjectNameLength.md) | Metadata object names must not exceed the allowed length | Yes | Major | Error | `standard` 
 [MethodSize](MethodSize.md) | Method size | Yes | Major | Code smell | `badpractice` 
 [MissingCodeTryCatchEx](MissingCodeTryCatchEx.md) | Missing code in Raise block in "Try ... Raise ... EndTry" | Yes | Major | Error | `standard`<br>`badpractice` 
 [MissingEventSubscriptionHandler](MissingEventSubscriptionHandler.md) | Event subscription handler missing | Yes | Blocker | Error | `error` 
 [MissingParameterDescription](MissingParameterDescription.md) | Method parameters description are missing | Yes | Major | Code smell | `standard`<br>`badpractice` 
 [MissingReturnedValueDescription](MissingReturnedValueDescription.md) | Function returned values description is missing | Yes | Major | Code smell | `standard`<br>`badpractice` 
 [MissingSpace](MissingSpace.md) | Missing spaces to the left or right of operators + - * / = % < > <> <= >=, keywords, and also to the right of , and ; | Yes | Info | Code smell | `badpractice` 
 [MissingTemporaryFileDeletion](MissingTemporaryFileDeletion.md) | Missing temporary file deletion after using | Yes | Major | Error | `badpractice`<br>`standard` 
 [MissingVariablesDescription](MissingVariablesDescription.md) | All variables declarations must have a description | Yes | Minor | Code smell | `standard` 
 [MultilineStringInQuery](MultilineStringInQuery.md) | Multi-line literal in query | Yes | Critical | Error | `badpractice`<br>`suspicious`<br>`unpredictable` 
 [MultilingualStringHasAllDeclaredLanguages](MultilingualStringHasAllDeclaredLanguages.md) | There is a localized text for all languages declared in the configuration | Yes | Minor | Error | `error`<br>`localize` 
 [MultilingualStringUsingWithTemplate](MultilingualStringUsingWithTemplate.md) | Partially localized text is used in the StrTemplate function | Yes | Major | Error | `error`<br>`localize` 
 [NestedConstructorsInStructureDeclaration](NestedConstructorsInStructureDeclaration.md) | Nested constructors with parameters in structure declaration | Yes | Minor | Code smell | `badpractice`<br>`brainoverload` 
 [NestedFunctionInParameters](NestedFunctionInParameters.md) | Initialization of method and constructor parameters by calling nested methods | Yes | Minor | Code smell | `standard`<br>`brainoverload`<br>`badpractice` 
 [NestedStatements](NestedStatements.md) | Control flow statements should not be nested too deep | Yes | Critical | Code smell | `badpractice`<br>`brainoverload` 
 [NestedTernaryOperator](NestedTernaryOperator.md) | Nested ternary operator | Yes | Major | Code smell | `brainoverload` 
 [NonExportMethodsInApiRegion](NonExportMethodsInApiRegion.md) | Non export methods in API regions | Yes | Major | Code smell | `standard` 
 [NonStandardRegion](NonStandardRegion.md) | Non-standard region of module | Yes | Info | Code smell | `standard` 
 [NumberOfOptionalParams](NumberOfOptionalParams.md) | Limit number of optional parameters in method | Yes | Minor | Code smell | `standard`<br>`brainoverload` 
 [NumberOfParams](NumberOfParams.md) | Number of parameters in method | Yes | Minor | Code smell | `standard`<br>`brainoverload` 
 [NumberOfValuesInStructureConstructor](NumberOfValuesInStructureConstructor.md) | Limit on the number of property values passed to the structure constructor | Yes | Minor | Code smell | `standard`<br>`brainoverload` 
 [OSUsersMethod](OSUsersMethod.md) | Using method OSUsers | Yes | Critical | Security Hotspot | `suspicious` 
 [OneStatementPerLine](OneStatementPerLine.md) | One statement per line | Yes | Minor | Code smell | `standard`<br>`design` 
 [OrderOfParams](OrderOfParams.md) | Order of Parameters in method | Yes | Major | Code smell | `standard`<br>`design` 
 [OrdinaryAppSupport](OrdinaryAppSupport.md) | Ordinary application support | Yes | Major | Code smell | `standard`<br>`unpredictable` 
 [PairingBrokenTransaction](PairingBrokenTransaction.md) | Violation of pairing using methods "BeginTransaction()" & "CommitTransaction()" / "RollbackTransaction()" | Yes | Major | Error | `standard` 
 [ParseError](ParseError.md) | Source code parse error | Yes | Critical | Error | `error` 
 [ProcedureReturnsValue](ProcedureReturnsValue.md) | Procedure should not return Value | Yes | Blocker | Error | `error` 
 [PublicMethodsDescription](PublicMethodsDescription.md) | All public methods must have a description | Yes | Info | Code smell | `standard`<br>`brainoverload`<br>`badpractice` 
 [RedundantAccessToObject](RedundantAccessToObject.md) | Redundant access to an object | Yes | Info | Code smell | `standard`<br>`clumsy` 
 [RefOveruse](RefOveruse.md) | Overuse "Reference" in a query | Yes | Major | Code smell | `sql`<br>`performance` 
 [SelectTopWithoutOrderBy](SelectTopWithoutOrderBy.md) | Using 'SELECT TOP' without 'ORDER BY' | Yes | Major | Code smell | `standard`<br>`sql`<br>`suspicious` 
 [SelfAssign](SelfAssign.md) | Variable is assigned to itself | Yes | Major | Error | `suspicious` 
 [SelfInsertion](SelfInsertion.md) | Insert a collection into itself | Yes | Major | Error | `standard`<br>`unpredictable`<br>`performance` 
 [SemicolonPresence](SemicolonPresence.md) | Statement should end with semicolon symbol ";" | Yes | Minor | Code smell | `standard`<br>`badpractice` 
 [SeveralCompilerDirectives](SeveralCompilerDirectives.md) | Erroneous indication of several compilation directives | Yes | Critical | Error | `unpredictable`<br>`error` 
 [SpaceAtStartComment](SpaceAtStartComment.md) | Space at the beginning of the comment | Yes | Info | Code smell | `standard` 
 [StyleElementConstructors](StyleElementConstructors.md) | Style element constructor | Yes | Minor | Error | `standard`<br>`badpractice` 
 [TempFilesDir](TempFilesDir.md) | TempFilesDir() method call | Yes | Major | Code smell | `standard`<br>`badpractice` 
 [TernaryOperatorUsage](TernaryOperatorUsage.md) | Ternary operator usage | No | Minor | Code smell | `brainoverload` 
 [ThisObjectAssign](ThisObjectAssign.md) | ThisObject assign | Yes | Blocker | Error | `error` 
 [TimeoutsInExternalResources](TimeoutsInExternalResources.md) | Timeouts working with external resources | Yes | Critical | Error | `unpredictable`<br>`standard` 
 [TooManyReturns](TooManyReturns.md) | Methods should not have too many return statements | No | Minor | Code smell | `brainoverload` 
 [TryNumber](TryNumber.md) | Cast to number of try catch block | Yes | Major | Code smell | `standard` 
 [Typo](Typo.md) | Typo | Yes | Info | Code smell | `badpractice` 
 [UnaryPlusInConcatenation](UnaryPlusInConcatenation.md) | Unary Plus sign in string concatenation | Yes | Blocker | Error | `suspicious`<br>`brainoverload` 
 [UnionAll](UnionAll.md) | Using keyword "UNION" in queries | Yes | Minor | Code smell | `standard`<br>`sql`<br>`performance` 
 [UnknownPreprocessorSymbol](UnknownPreprocessorSymbol.md) | Unknown preprocessor symbol | Yes | Critical | Error | `standard`<br>`error` 
 [UnreachableCode](UnreachableCode.md) | Unreachable Code | Yes | Minor | Error | `design`<br>`suspicious` 
 [UnsafeSafeModeMethodCall](UnsafeSafeModeMethodCall.md) | Unsafe SafeMode method call | Yes | Blocker | Error | `deprecated`<br>`error` 
 [UnusedLocalMethod](UnusedLocalMethod.md) | Unused local method | Yes | Major | Code smell | `standard`<br>`suspicious`<br>`unused` 
 [UnusedParameters](UnusedParameters.md) | Unused parameter | Yes | Major | Code smell | `design`<br>`unused` 
 [UsageWriteLogEvent](UsageWriteLogEvent.md) | Incorrect use of the method | Yes | Info | Code smell | `standard`<br>`badpractice` 
 [UseLessForEach](UseLessForEach.md) | Useless collection iteration | Yes | Critical | Error | `clumsy` 
 [UsingCancelParameter](UsingCancelParameter.md) | Using parameter "Cancel" | Yes | Major | Code smell | `standard`<br>`badpractice` 
 [UsingExternalCodeTools](UsingExternalCodeTools.md) | Using external code tools | Yes | Critical | Security Hotspot | `standard`<br>`design` 
 [UsingFindElementByString](UsingFindElementByString.md) | Using FindByName and FindByCode | Yes | Major | Code smell | `standard`<br>`badpractice`<br>`performance` 
 [UsingGoto](UsingGoto.md) | "goto" statement should not be used | Yes | Critical | Code smell | `standard`<br>`badpractice` 
 [UsingHardcodeNetworkAddress](UsingHardcodeNetworkAddress.md) | Using hardcode ip addresses in code | Yes | Critical | Vulnerability | `standard` 
 [UsingHardcodePath](UsingHardcodePath.md) | Using hardcode file paths in code | Yes | Critical | Error | `standard` 
 [UsingHardcodeSecretInformation](UsingHardcodeSecretInformation.md) | Storing confidential information in code | Yes | Critical | Vulnerability | `standard` 
 [UsingLikeInQuery](UsingLikeInQuery.md) | Using 'LIKE' in query | No | Critical | Error | `sql`<br>`unpredictable` 
 [UsingModalWindows](UsingModalWindows.md) | Using modal windows | Yes | Major | Code smell | `standard` 
 [UsingObjectNotAvailableUnix](UsingObjectNotAvailableUnix.md) | Using unavailable in Unix objects | Yes | Critical | Error | `standard`<br>`lockinos` 
 [UsingServiceTag](UsingServiceTag.md) | Using service tags | Yes | Info | Code smell | `badpractice` 
 [UsingSynchronousCalls](UsingSynchronousCalls.md) | Using synchronous calls | Yes | Major | Code smell | `standard` 
 [UsingThisForm](UsingThisForm.md) | Using deprecated property "ThisForm" | Yes | Minor | Code smell | `standard`<br>`deprecated` 
 [VirtualTableCallWithoutParameters](VirtualTableCallWithoutParameters.md) | Virtual table call without parameters | Yes | Critical | Error | `sql`<br>`standard`<br>`performance` 
 [WrongUseFunctionProceedWithCall](WrongUseFunctionProceedWithCall.md) | Wrong use of ProceedWithCall function | Yes | Blocker | Error | `error`<br>`suspicious` 
 [WrongUseOfRollbackTransactionMethod](WrongUseOfRollbackTransactionMethod.md) | Not recommended using of RollbackTransaction method | Yes | Critical | Error | `standard` 
 [YoLetterUsage](YoLetterUsage.md) | Using Russian character "yo" ("ё") in code | Yes | Info | Code smell | `standard` <|MERGE_RESOLUTION|>--- conflicted
+++ resolved
@@ -8,21 +8,12 @@
 
 ## Implemented diagnostics
 
-<<<<<<< HEAD
-Total: **130**
-
-* Security Hotspot: **4**
-* Vulnerability: **3**
-* Error: **39**
-* Code smell: **84**
-=======
 Total: **138**
 
 * Security Hotspot: **4**
 * Vulnerability: **3**
 * Error: **43**
 * Code smell: **88**
->>>>>>> eefcde8b
 
 
 | Key | Name| Enabled by default | Severity | Type | Tags |
@@ -84,11 +75,7 @@
  [IfElseDuplicatedCodeBlock](IfElseDuplicatedCodeBlock.md) | Duplicated code blocks in If...Then...ElseIf... statements | Yes | Minor | Code smell | `suspicious` 
  [IfElseDuplicatedCondition](IfElseDuplicatedCondition.md) | Duplicated conditions in If...Then...ElseIf... statements | Yes | Major | Code smell | `suspicious` 
  [IfElseIfEndsWithElse](IfElseIfEndsWithElse.md) | Else...The...ElseIf... statement should end with Else branch | Yes | Major | Code smell | `badpractice` 
-<<<<<<< HEAD
- [IncorrectUseOfStrTemplate](IncorrectUseOfStrTemplate.md) | Incorrect use of "StrTemplate" | Yes | Blocker | Error | `brainoverload`<br>`suspicious`<br>`unpredictable` 
-=======
  [IncorrectUseLikeInQuery](IncorrectUseLikeInQuery.md) | Incorrect use of 'LIKE' | Yes | Critical | Error | `standard`<br>`sql`<br>`unpredictable` 
->>>>>>> eefcde8b
  [InvalidCharacterInFile](InvalidCharacterInFile.md) | Invalid character | Yes | Major | Error | `error`<br>`standard`<br>`unpredictable` 
  [IsInRoleMethod](IsInRoleMethod.md) | IsInRole global method call | Yes | Major | Code smell | `error` 
  [JoinWithSubQuery](JoinWithSubQuery.md) | Join with sub queries | Yes | Major | Code smell | `sql`<br>`standard`<br>`performance` 
