--- conflicted
+++ resolved
@@ -9,14 +9,8 @@
 ## Implemented diagnostics
 
 Total: **94**
-
-<<<<<<< HEAD
 * Error: **32**
-* Code smell: **58**
-=======
-* Error: **31**
 * Code smell: **59**
->>>>>>> 286cb6f1
 * Vulnerability: **2**
 * Security Hotspot: **2**
 
