--- conflicted
+++ resolved
@@ -8,16 +8,9 @@
 
 ## Implemented diagnostics
 
-<<<<<<< HEAD
-Total: **89**
-
-* Error: **30**
-* Code smell: **55**
-=======
 Total: **94**
 * Error: **32**
 * Code smell: **59**
->>>>>>> ccbc9212
 * Vulnerability: **2**
 * Security Hotspot: **2**
 
@@ -30,19 +23,25 @@
 | [CognitiveComplexity](CognitiveComplexity.md) | Cognitive complexity | Yes | Critical | Code smell | `brainoverload` |
 | [CommentedCode](CommentedCode.md) | Commented out code | Yes | Minor | Code smell | `standard`<br/>`badpractice` |
 | [CommitTransactionOutsideTryCatch](CommitTransactionOutsideTryCatch.md) | Violating transaction rules for the 'CommitTransaction' method | Yes | Major | Error | `standard` |
+| [CommonModuleAssign](CommonModuleAssign.md) | CommonModuleAssign | Yes | Blocker | Error | `error` |
 | [CompilationDirectiveLost](CompilationDirectiveLost.md) | Methods compilation directive | Yes | Major | Code smell | `standard`<br/>`unpredictable` |
 | [CompilationDirectiveNeedLess](CompilationDirectiveNeedLess.md) | Needless compilation directive | Yes | Major | Code smell | `clumsy`<br/>`standard`<br/>`unpredictable` |
+| [ConsecutiveEmptyLines](ConsecutiveEmptyLines.md) | Consecutive empty lines | Yes | Info | Code smell | `badpractice` |
 | [CreateQueryInCycle](CreateQueryInCycle.md) | Execution query on cycle | Yes | Critical | Error | `performance` |
 | [CyclomaticComplexity](CyclomaticComplexity.md) | Cyclomatic complexity | Yes | Critical | Code smell | `brainoverload` |
+| [DataExchangeLoading](DataExchangeLoading.md) | There is no check for the attribute DataExchange.Load in the object's event handler | Yes | Critical | Error | `standard`<br/>`badpractice`<br/>`unpredictable` |
 | [DeletingCollectionItem](DeletingCollectionItem.md) | Deleting an item when iterating through collection using the operator "For each ... In ... Do" | Yes | Major | Error | `standard`<br/>`error` |
+| [DeprecatedAttributes8312](DeprecatedAttributes8312.md) | Deprecated 8.3.12 platform features. | Yes | Info | Code smell | `deprecated` |
 | [DeprecatedCurrentDate](DeprecatedCurrentDate.md) | Using of the deprecated method "CurrentDate" | Yes | Major | Error | `standard`<br/>`deprecated`<br/>`unpredictable` |
 | [DeprecatedFind](DeprecatedFind.md) | Using of the deprecated method "Find" | Yes | Minor | Code smell | `deprecated` |
 | [DeprecatedMessage](DeprecatedMessage.md) | Restriction on the use of deprecated "Message" method | Yes | Minor | Code smell | `standard`<br/>`deprecated` |
+| [DeprecatedMethods8310](DeprecatedMethods8310.md) | Deprecated client application method. | Yes | Info | Code smell | `deprecated` |
 | [DeprecatedTypeManagedForm](DeprecatedTypeManagedForm.md) | Deprecated ManagedForm type | Yes | Info | Code smell | `standard`<br/>`deprecated` |
 | [DuplicateRegion](DuplicateRegion.md) | Duplicate regions | Yes | Info | Code smell | `standard` |
 | [EmptyCodeBlock](EmptyCodeBlock.md) | Empty code block | Yes | Major | Code smell | `badpractice`<br/>`suspicious` |
 | [EmptyRegion](EmptyRegion.md) | The region should not be empty | Yes | Info | Code smell | `standard` |
 | [EmptyStatement](EmptyStatement.md) | Empty statement | Yes | Info | Code smell | `badpractice` |
+| [ExcessiveAutoTestCheck](ExcessiveAutoTestCheck.md) | Excessive AutoTest Check | Yes | Minor | Code smell | `standard`<br/>`deprecated` |
 | [ExtraCommas](ExtraCommas.md) | Commas without a parameter at the end of a method call | Yes | Major | Code smell | `standard`<br/>`badpractice` |
 | [FormDataToValue](FormDataToValue.md) | FormDataToValue method call | Yes | Info | Code smell | `badpractice` |
 | [FunctionNameStartsWithGet](FunctionNameStartsWithGet.md) | Function name shouldn't start with "Получить" | No | Info | Code smell | `standard` |
