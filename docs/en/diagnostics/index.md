--- conflicted
+++ resolved
@@ -8,17 +8,10 @@
 
 ## Implemented diagnostics
 
-<<<<<<< HEAD
-Total: **119**
-
-* Error: **36**
-* Code smell: **76**
-=======
 Total: **118**
 
 * Error: **36**
 * Code smell: **75**
->>>>>>> 6aa7ef4c
 * Vulnerability: **3**
 * Security Hotspot: **4**
 
@@ -30,7 +23,6 @@
  [CodeBlockBeforeSub](CodeBlockBeforeSub.md) | Method definitions must be placed before the module body operators | Yes | Blocker | Error | `error` 
  [CodeOutOfRegion](CodeOutOfRegion.md) | Code out of region | Yes | Info | Code smell | `standard` 
  [CognitiveComplexity](CognitiveComplexity.md) | Cognitive complexity | Yes | Critical | Code smell | `brainoverload` 
- [CommandModuleExportMethods](CommandModuleExportMethods.md) | Export methods in command and general command modules | Yes | Info | Code smell | `standard`<br>`clumsy` 
  [CommentedCode](CommentedCode.md) | Commented out code | Yes | Minor | Code smell | `standard`<br>`badpractice` 
  [CommitTransactionOutsideTryCatch](CommitTransactionOutsideTryCatch.md) | Violating transaction rules for the 'CommitTransaction' method | Yes | Major | Error | `standard` 
  [CommonModuleAssign](CommonModuleAssign.md) | CommonModuleAssign | Yes | Blocker | Error | `error` 
@@ -69,7 +61,6 @@
  [ExtraCommas](ExtraCommas.md) | Commas without a parameter at the end of a method call | Yes | Major | Code smell | `standard`<br>`badpractice` 
  [FormDataToValue](FormDataToValue.md) | FormDataToValue method call | Yes | Info | Code smell | `badpractice` 
  [FunctionNameStartsWithGet](FunctionNameStartsWithGet.md) | Function name shouldn't start with "Получить" | No | Info | Code smell | `standard` 
- [FunctionOutParameter](FunctionOutParameter.md) | Out function parameter | No | Major | Code smell | `design` 
  [FunctionReturnsSamePrimitive](FunctionReturnsSamePrimitive.md) | The function always returns the same primitive value | Yes | Major | Error | `design`<br>`badpractice` 
  [FunctionShouldHaveReturn](FunctionShouldHaveReturn.md) | The function should have return | Yes | Major | Error | `suspicious`<br>`unpredictable` 
  [GetFormMethod](GetFormMethod.md) | GetForm method call | Yes | Major | Error | `error` 
@@ -87,7 +78,7 @@
  [MetadataObjectNameLength](MetadataObjectNameLength.md) | Metadata object names must not exceed the allowed length | Yes | Major | Error | `standard` 
  [MethodSize](MethodSize.md) | Method size | Yes | Major | Code smell | `badpractice` 
  [MissingCodeTryCatchEx](MissingCodeTryCatchEx.md) | Missing code in Raise block in "Try ... Raise ... EndTry" | Yes | Major | Error | `standard`<br>`badpractice` 
- [MissingSpace](MissingSpace.md) | Missing spaces to the left or right of operators + - * / = % < > <> <= >=, keywords, and also to the right of , and ; | Yes | Info | Code smell | `badpractice` 
+ [MissingSpace](MissingSpace.md) | Missing spaces to the left or right of operators + - * / = % < > <> <= >=, and also to the right of , and ; | Yes | Info | Code smell | `badpractice` 
  [MissingTemporaryFileDeletion](MissingTemporaryFileDeletion.md) | Missing temporary file deletion after using | Yes | Major | Error | `badpractice`<br>`standard` 
  [MissingVariablesDescription](MissingVariablesDescription.md) | All variables declarations must have a description | Yes | Minor | Code smell | `standard` 
  [MultilingualStringHasAllDeclaredLanguages](MultilingualStringHasAllDeclaredLanguages.md) | There is a localized text for all languages declared in the configuration | Yes | Minor | Error | `error`<br>`localize` 
@@ -127,8 +118,8 @@
  [UnknownPreprocessorSymbol](UnknownPreprocessorSymbol.md) | Unknown preprocessor symbol | Yes | Critical | Error | `standard`<br>`error` 
  [UnreachableCode](UnreachableCode.md) | Unreachable Code | Yes | Minor | Error | `design`<br>`suspicious` 
  [UnsafeSafeModeMethodCall](UnsafeSafeModeMethodCall.md) | Unsafe SafeMode method call | Yes | Blocker | Error | `deprecated`<br>`error` 
- [UnusedLocalMethod](UnusedLocalMethod.md) | Unused local method | Yes | Major | Code smell | `standard`<br>`suspicious`<br>`unused` 
- [UnusedParameters](UnusedParameters.md) | Unused parameter | Yes | Major | Code smell | `design`<br>`unused` 
+ [UnusedLocalMethod](UnusedLocalMethod.md) | Unused local method | Yes | Major | Code smell | `standard`<br>`suspicious` 
+ [UnusedParameters](UnusedParameters.md) | Unused parameter | Yes | Major | Code smell | `design` 
  [UseLessForEach](UseLessForEach.md) | Useless collection iteration | Yes | Critical | Error | `clumsy` 
  [UsingCancelParameter](UsingCancelParameter.md) | Using parameter "Cancel" | Yes | Major | Code smell | `standard`<br>`badpractice` 
  [UsingExternalCodeTools](UsingExternalCodeTools.md) | Using external code tools | Yes | Critical | Security Hotspot | `standard`<br>`design` 
