# Diagnostics

Used for code analysis to meet coding standards and search for possible errors.

Some of diagnostics are disabled by default. Use [configuration file](../features/ConfigurationFile.md) to enable them.

To escape individual sections of code or files from triggering diagnostics, you can use special comments of the form `// BSLLS:DiagnosticKey-off` . This functionality is described in more detail in [Escaping sections of code](../features/DiagnosticIgnorance.md) .

## Implemented diagnostics

<<<<<<< HEAD
Total: **138**

* Security Hotspot: **4**
* Vulnerability: **3**
* Error: **42**
* Code smell: **89**
=======
Total: **139**

* Security Hotspot: **4**
* Vulnerability: **3**
* Error: **44**
* Code smell: **88**
>>>>>>> 7230fa4a


| Key | Name| Enabled by default | Severity | Type | Tags |
| --- | --- | :-: | --- | --- | --- |
 [BeginTransactionBeforeTryCatch](BeginTransactionBeforeTryCatch.md) | Violating transaction rules for the 'BeginTransaction' method | Yes | Major | Error | `standard` 
 [CachedPublic](CachedPublic.md) | Cached public methods | Yes | Major | Code smell | `standard`<br>`design` 
 [CanonicalSpellingKeywords](CanonicalSpellingKeywords.md) | Canonical keyword writing | Yes | Info | Code smell | `standard` 
 [CodeBlockBeforeSub](CodeBlockBeforeSub.md) | Method definitions must be placed before the module body operators | Yes | Blocker | Error | `error` 
 [CodeOutOfRegion](CodeOutOfRegion.md) | Code out of region | Yes | Info | Code smell | `standard` 
 [CognitiveComplexity](CognitiveComplexity.md) | Cognitive complexity | Yes | Critical | Code smell | `brainoverload` 
 [CommandModuleExportMethods](CommandModuleExportMethods.md) | Export methods in command and general command modules | Yes | Info | Code smell | `standard`<br>`clumsy` 
 [CommentedCode](CommentedCode.md) | Commented out code | Yes | Minor | Code smell | `standard`<br>`badpractice` 
 [CommitTransactionOutsideTryCatch](CommitTransactionOutsideTryCatch.md) | Violating transaction rules for the 'CommitTransaction' method | Yes | Major | Error | `standard` 
 [CommonModuleAssign](CommonModuleAssign.md) | CommonModuleAssign | Yes | Blocker | Error | `error` 
 [CommonModuleInvalidType](CommonModuleInvalidType.md) | Common module invalid type | Yes | Major | Error | `standard`<br>`unpredictable`<br>`design` 
 [CommonModuleMissingAPI](CommonModuleMissingAPI.md) | Common module should have a programming interface | Yes | Major | Code smell | `brainoverload`<br>`suspicious` 
 [CommonModuleNameCached](CommonModuleNameCached.md) | Missed postfix "Cached" | Yes | Major | Code smell | `standard`<br>`badpractice`<br>`unpredictable` 
 [CommonModuleNameClient](CommonModuleNameClient.md) | Missed postfix "Client" | Yes | Minor | Code smell | `standard`<br>`badpractice`<br>`unpredictable` 
 [CommonModuleNameClientServer](CommonModuleNameClientServer.md) | Missed postfix "ClientServer" | Yes | Major | Code smell | `standard`<br>`badpractice`<br>`unpredictable` 
 [CommonModuleNameFullAccess](CommonModuleNameFullAccess.md) | Missed postfix "FullAccess" | Yes | Major | Security Hotspot | `standard`<br>`badpractice`<br>`unpredictable` 
 [CommonModuleNameGlobal](CommonModuleNameGlobal.md) | Missed postfix "Global" | Yes | Major | Code smell | `standard`<br>`badpractice`<br>`brainoverload` 
 [CommonModuleNameGlobalClient](CommonModuleNameGlobalClient.md) | Global module with postfix "Client" | Yes | Major | Code smell | `standard` 
 [CommonModuleNameServerCall](CommonModuleNameServerCall.md) | Missed postfix "ServerCall" | Yes | Minor | Code smell | `standard`<br>`badpractice`<br>`unpredictable` 
 [CommonModuleNameWords](CommonModuleNameWords.md) | Unrecommended common module name | Yes | Info | Code smell | `standard` 
 [CompilationDirectiveLost](CompilationDirectiveLost.md) | Methods compilation directive | Yes | Major | Code smell | `standard`<br>`unpredictable` 
 [CompilationDirectiveNeedLess](CompilationDirectiveNeedLess.md) | Needless compilation directive | Yes | Major | Code smell | `clumsy`<br>`standard`<br>`unpredictable` 
 [ConsecutiveEmptyLines](ConsecutiveEmptyLines.md) | Consecutive empty lines | Yes | Info | Code smell | `badpractice` 
 [CrazyMultilineString](CrazyMultilineString.md) | Crazy multiline literals | Yes | Major | Code smell | `badpractice`<br>`suspicious`<br>`unpredictable` 
 [CreateQueryInCycle](CreateQueryInCycle.md) | Execution query on cycle | Yes | Critical | Error | `performance` 
 [CyclomaticComplexity](CyclomaticComplexity.md) | Cyclomatic complexity | Yes | Critical | Code smell | `brainoverload` 
 [DataExchangeLoading](DataExchangeLoading.md) | There is no check for the attribute DataExchange.Load in the object's event handler | Yes | Critical | Error | `standard`<br>`badpractice`<br>`unpredictable` 
 [DeletingCollectionItem](DeletingCollectionItem.md) | Deleting an item when iterating through collection using the operator "For each ... In ... Do" | Yes | Major | Error | `standard`<br>`error` 
 [DeprecatedAttributes8312](DeprecatedAttributes8312.md) | Deprecated 8.3.12 platform features. | Yes | Info | Code smell | `deprecated` 
 [DeprecatedCurrentDate](DeprecatedCurrentDate.md) | Using of the deprecated method "CurrentDate" | Yes | Major | Error | `standard`<br>`deprecated`<br>`unpredictable` 
 [DeprecatedFind](DeprecatedFind.md) | Using of the deprecated method "Find" | Yes | Minor | Code smell | `deprecated` 
 [DeprecatedMessage](DeprecatedMessage.md) | Restriction on the use of deprecated "Message" method | Yes | Minor | Code smell | `standard`<br>`deprecated` 
 [DeprecatedMethodCall](DeprecatedMethodCall.md) | Deprecated methods should not be used | Yes | Minor | Code smell | `deprecated`<br>`design` 
 [DeprecatedMethods8310](DeprecatedMethods8310.md) | Deprecated client application method. | Yes | Info | Code smell | `deprecated` 
 [DeprecatedMethods8317](DeprecatedMethods8317.md) | Using of deprecated platform 8.3.17 global methods | Yes | Info | Code smell | `deprecated` 
 [DeprecatedTypeManagedForm](DeprecatedTypeManagedForm.md) | Deprecated ManagedForm type | Yes | Info | Code smell | `standard`<br>`deprecated` 
 [DuplicateRegion](DuplicateRegion.md) | Duplicate regions | Yes | Info | Code smell | `standard` 
 [EmptyCodeBlock](EmptyCodeBlock.md) | Empty code block | Yes | Major | Code smell | `badpractice`<br>`suspicious` 
 [EmptyRegion](EmptyRegion.md) | The region should not be empty | Yes | Info | Code smell | `standard` 
 [EmptyStatement](EmptyStatement.md) | Empty statement | Yes | Info | Code smell | `badpractice` 
 [ExcessiveAutoTestCheck](ExcessiveAutoTestCheck.md) | Excessive AutoTest Check | Yes | Minor | Code smell | `standard`<br>`deprecated` 
 [ExecuteExternalCode](ExecuteExternalCode.md) | Executing of external code on the server | Yes | Critical | Vulnerability | `error`<br>`standard` 
 [ExecuteExternalCodeInCommonModule](ExecuteExternalCodeInCommonModule.md) | Executing of external code in a common module on the server | Yes | Critical | Security Hotspot | `badpractice`<br>`standard` 
 [ExportVariables](ExportVariables.md) | Ban export global module variables | Yes | Major | Code smell | `standard`<br>`design`<br>`unpredictable` 
 [ExtraCommas](ExtraCommas.md) | Commas without a parameter at the end of a method call | Yes | Major | Code smell | `standard`<br>`badpractice` 
 [FormDataToValue](FormDataToValue.md) | FormDataToValue method call | Yes | Info | Code smell | `badpractice` 
 [FullOuterJoinQuery](FullOuterJoinQuery.md) | Using of "FULL OUTER JOIN" in queries | Yes | Major | Code smell | `sql`<br>`standard`<br>`performance` 
 [FunctionNameStartsWithGet](FunctionNameStartsWithGet.md) | Function name shouldn't start with "Получить" | No | Info | Code smell | `standard` 
 [FunctionOutParameter](FunctionOutParameter.md) | Out function parameter | No | Major | Code smell | `design` 
 [FunctionReturnsSamePrimitive](FunctionReturnsSamePrimitive.md) | The function always returns the same primitive value | Yes | Major | Error | `design`<br>`badpractice` 
 [FunctionShouldHaveReturn](FunctionShouldHaveReturn.md) | The function should have return | Yes | Major | Error | `suspicious`<br>`unpredictable` 
 [GetFormMethod](GetFormMethod.md) | GetForm method call | Yes | Major | Error | `error` 
 [GlobalContextMethodCollision8312](GlobalContextMethodCollision8312.md) | Global context method names collision | Yes | Blocker | Error | `error`<br>`unpredictable` 
 [IdenticalExpressions](IdenticalExpressions.md) | There are identical sub-expressions to the left and to the right of the "foo" operator | Yes | Major | Error | `suspicious` 
 [IfConditionComplexity](IfConditionComplexity.md) | Usage of complex expressions in the "If" condition | Yes | Minor | Code smell | `brainoverload` 
 [IfElseDuplicatedCodeBlock](IfElseDuplicatedCodeBlock.md) | Duplicated code blocks in If...Then...ElseIf... statements | Yes | Minor | Code smell | `suspicious` 
 [IfElseDuplicatedCondition](IfElseDuplicatedCondition.md) | Duplicated conditions in If...Then...ElseIf... statements | Yes | Major | Code smell | `suspicious` 
 [IfElseIfEndsWithElse](IfElseIfEndsWithElse.md) | Else...The...ElseIf... statement should end with Else branch | Yes | Major | Code smell | `badpractice` 
 [IncorrectUseLikeInQuery](IncorrectUseLikeInQuery.md) | Incorrect use of 'LIKE' | Yes | Critical | Error | `standard`<br>`sql`<br>`unpredictable` 
 [IncorrectUseOfStrTemplate](IncorrectUseOfStrTemplate.md) | Incorrect use of "StrTemplate" | Yes | Blocker | Error | `brainoverload`<br>`suspicious`<br>`unpredictable` 
 [InvalidCharacterInFile](InvalidCharacterInFile.md) | Invalid character | Yes | Major | Error | `error`<br>`standard`<br>`unpredictable` 
 [IsInRoleMethod](IsInRoleMethod.md) | IsInRole global method call | Yes | Major | Code smell | `error` 
 [JoinWithSubQuery](JoinWithSubQuery.md) | Join with sub queries | Yes | Major | Code smell | `sql`<br>`standard`<br>`performance` 
 [JoinWithVirtualTable](JoinWithVirtualTable.md) | Join with virtual table | Yes | Major | Code smell | `sql`<br>`standard`<br>`performance` 
 [LatinAndCyrillicSymbolInWord](LatinAndCyrillicSymbolInWord.md) | Mixing Latin and Cyrillic characters in one identifier | Yes | Minor | Code smell | `brainoverload`<br>`suspicious` 
 [LineLength](LineLength.md) | Line Length limit | Yes | Minor | Code smell | `standard`<br>`badpractice` 
 [LogicalOrInTheWhereSectionOfQuery](LogicalOrInTheWhereSectionOfQuery.md) | Using a logical "OR" in the "WHERE" section of a query | Yes | Major | Code smell | `sql`<br>`performance`<br>`standard` 
 [MagicDate](MagicDate.md) | Magic dates | Yes | Minor | Code smell | `badpractice`<br>`brainoverload` 
 [MagicNumber](MagicNumber.md) | Magic numbers | Yes | Minor | Code smell | `badpractice` 
 [MetadataObjectNameLength](MetadataObjectNameLength.md) | Metadata object names must not exceed the allowed length | Yes | Major | Error | `standard` 
 [MethodSize](MethodSize.md) | Method size | Yes | Major | Code smell | `badpractice` 
 [MissingCodeTryCatchEx](MissingCodeTryCatchEx.md) | Missing code in Raise block in "Try ... Raise ... EndTry" | Yes | Major | Error | `standard`<br>`badpractice` 
 [MissingEventSubscriptionHandler](MissingEventSubscriptionHandler.md) | Event subscription handler missing | Yes | Blocker | Error | `error` 
 [MissingParameterDescription](MissingParameterDescription.md) | Method parameters description are missing | Yes | Major | Code smell | `standard`<br>`badpractice` 
 [MissingReturnedValueDescription](MissingReturnedValueDescription.md) | Function returned values description is missing | Yes | Major | Code smell | `standard`<br>`badpractice` 
 [MissingSpace](MissingSpace.md) | Missing spaces to the left or right of operators + - * / = % < > <> <= >=, keywords, and also to the right of , and ; | Yes | Info | Code smell | `badpractice` 
 [MissingTemporaryFileDeletion](MissingTemporaryFileDeletion.md) | Missing temporary file deletion after using | Yes | Major | Error | `badpractice`<br>`standard` 
 [MissingVariablesDescription](MissingVariablesDescription.md) | All variables declarations must have a description | Yes | Minor | Code smell | `standard` 
 [MultilineStringInQuery](MultilineStringInQuery.md) | Multi-line literal in query | Yes | Critical | Error | `badpractice`<br>`suspicious`<br>`unpredictable` 
 [MultilingualStringHasAllDeclaredLanguages](MultilingualStringHasAllDeclaredLanguages.md) | There is a localized text for all languages declared in the configuration | Yes | Minor | Error | `error`<br>`localize` 
 [MultilingualStringUsingWithTemplate](MultilingualStringUsingWithTemplate.md) | Partially localized text is used in the StrTemplate function | Yes | Major | Error | `error`<br>`localize` 
 [NestedConstructorsInStructureDeclaration](NestedConstructorsInStructureDeclaration.md) | Nested constructors with parameters in structure declaration | Yes | Minor | Code smell | `badpractice`<br>`brainoverload` 
 [NestedFunctionInParameters](NestedFunctionInParameters.md) | Initialization of method and constructor parameters by calling nested methods | Yes | Minor | Code smell | `standard`<br>`brainoverload`<br>`badpractice` 
 [NestedStatements](NestedStatements.md) | Control flow statements should not be nested too deep | Yes | Critical | Code smell | `badpractice`<br>`brainoverload` 
 [NestedTernaryOperator](NestedTernaryOperator.md) | Nested ternary operator | Yes | Major | Code smell | `brainoverload` 
 [NonExportMethodsInApiRegion](NonExportMethodsInApiRegion.md) | Non export methods in API regions | Yes | Major | Code smell | `standard` 
 [NonStandardRegion](NonStandardRegion.md) | Non-standard region of module | Yes | Info | Code smell | `standard` 
 [NumberOfOptionalParams](NumberOfOptionalParams.md) | Limit number of optional parameters in method | Yes | Minor | Code smell | `standard`<br>`brainoverload` 
 [NumberOfParams](NumberOfParams.md) | Number of parameters in method | Yes | Minor | Code smell | `standard`<br>`brainoverload` 
 [NumberOfValuesInStructureConstructor](NumberOfValuesInStructureConstructor.md) | Limit on the number of property values passed to the structure constructor | Yes | Minor | Code smell | `standard`<br>`brainoverload` 
 [OSUsersMethod](OSUsersMethod.md) | Using method OSUsers | Yes | Critical | Security Hotspot | `suspicious` 
 [OneStatementPerLine](OneStatementPerLine.md) | One statement per line | Yes | Minor | Code smell | `standard`<br>`design` 
 [OrderOfParams](OrderOfParams.md) | Order of Parameters in method | Yes | Major | Code smell | `standard`<br>`design` 
 [OrdinaryAppSupport](OrdinaryAppSupport.md) | Ordinary application support | Yes | Major | Code smell | `standard`<br>`unpredictable` 
 [PairingBrokenTransaction](PairingBrokenTransaction.md) | Violation of pairing using methods "BeginTransaction()" & "CommitTransaction()" / "RollbackTransaction()" | Yes | Major | Error | `standard` 
 [ParseError](ParseError.md) | Source code parse error | Yes | Critical | Error | `error` 
 [ProcedureReturnsValue](ProcedureReturnsValue.md) | Procedure should not return Value | Yes | Blocker | Error | `error` 
 [PublicMethodsDescription](PublicMethodsDescription.md) | All public methods must have a description | Yes | Info | Code smell | `standard`<br>`brainoverload`<br>`badpractice` 
 [RedundantAccessToObject](RedundantAccessToObject.md) | Redundant access to an object | Yes | Info | Code smell | `standard`<br>`clumsy` 
 [RefOveruse](RefOveruse.md) | Overuse "Reference" in a query | Yes | Major | Code smell | `sql`<br>`performance` 
 [SelectTopWithoutOrderBy](SelectTopWithoutOrderBy.md) | Using 'SELECT TOP' without 'ORDER BY' | Yes | Major | Code smell | `standard`<br>`sql`<br>`suspicious` 
 [SelfAssign](SelfAssign.md) | Variable is assigned to itself | Yes | Major | Error | `suspicious` 
 [SelfInsertion](SelfInsertion.md) | Insert a collection into itself | Yes | Major | Error | `standard`<br>`unpredictable`<br>`performance` 
 [SemicolonPresence](SemicolonPresence.md) | Statement should end with semicolon symbol ";" | Yes | Minor | Code smell | `standard`<br>`badpractice` 
 [SeveralCompilerDirectives](SeveralCompilerDirectives.md) | Erroneous indication of several compilation directives | Yes | Critical | Error | `unpredictable`<br>`error` 
 [SpaceAtStartComment](SpaceAtStartComment.md) | Space at the beginning of the comment | Yes | Info | Code smell | `standard` 
 [StyleElementConstructors](StyleElementConstructors.md) | Style element constructor | Yes | Minor | Error | `standard`<br>`badpractice` 
 [TempFilesDir](TempFilesDir.md) | TempFilesDir() method call | Yes | Major | Code smell | `standard`<br>`badpractice` 
 [TernaryOperatorUsage](TernaryOperatorUsage.md) | Ternary operator usage | No | Minor | Code smell | `brainoverload` 
 [ThisObjectAssign](ThisObjectAssign.md) | ThisObject assign | Yes | Blocker | Error | `error` 
 [TimeoutsInExternalResources](TimeoutsInExternalResources.md) | Timeouts working with external resources | Yes | Critical | Error | `unpredictable`<br>`standard` 
 [TooManyReturns](TooManyReturns.md) | Methods should not have too many return statements | No | Minor | Code smell | `brainoverload` 
 [TryNumber](TryNumber.md) | Cast to number of try catch block | Yes | Major | Code smell | `standard` 
 [Typo](Typo.md) | Typo | Yes | Info | Code smell | `badpractice` 
 [UnaryPlusInConcatenation](UnaryPlusInConcatenation.md) | Unary Plus sign in string concatenation | Yes | Blocker | Error | `suspicious`<br>`brainoverload` 
 [UnionAll](UnionAll.md) | Using keyword "UNION" in queries | Yes | Minor | Code smell | `standard`<br>`sql`<br>`performance` 
 [UnknownPreprocessorSymbol](UnknownPreprocessorSymbol.md) | Unknown preprocessor symbol | Yes | Critical | Error | `standard`<br>`error` 
 [UnreachableCode](UnreachableCode.md) | Unreachable Code | Yes | Minor | Error | `design`<br>`suspicious` 
 [UnsafeSafeModeMethodCall](UnsafeSafeModeMethodCall.md) | Unsafe SafeMode method call | Yes | Blocker | Error | `deprecated`<br>`error` 
 [UnusedLocalMethod](UnusedLocalMethod.md) | Unused local method | Yes | Major | Code smell | `standard`<br>`suspicious`<br>`unused` 
 [UnusedParameters](UnusedParameters.md) | Unused parameter | Yes | Major | Code smell | `design`<br>`unused` 
 [UsageWriteLogEvent](UsageWriteLogEvent.md) | Incorrect use of the method | Yes | Info | Code smell | `standard`<br>`badpractice` 
 [UseLessForEach](UseLessForEach.md) | Useless collection iteration | Yes | Critical | Error | `clumsy` 
 [UsingCancelParameter](UsingCancelParameter.md) | Using parameter "Cancel" | Yes | Major | Code smell | `standard`<br>`badpractice` 
 [UsingExternalCodeTools](UsingExternalCodeTools.md) | Using external code tools | Yes | Critical | Security Hotspot | `standard`<br>`design` 
 [UsingFindElementByString](UsingFindElementByString.md) | Using FindByName and FindByCode | Yes | Major | Code smell | `standard`<br>`badpractice`<br>`performance` 
 [UsingGoto](UsingGoto.md) | "goto" statement should not be used | Yes | Critical | Code smell | `standard`<br>`badpractice` 
 [UsingHardcodeNetworkAddress](UsingHardcodeNetworkAddress.md) | Using hardcode ip addresses in code | Yes | Critical | Vulnerability | `standard` 
 [UsingHardcodePath](UsingHardcodePath.md) | Using hardcode file paths in code | Yes | Critical | Error | `standard` 
 [UsingHardcodeSecretInformation](UsingHardcodeSecretInformation.md) | Storing confidential information in code | Yes | Critical | Vulnerability | `standard` 
 [UsingLikeInQuery](UsingLikeInQuery.md) | Using 'LIKE' in query | No | Critical | Error | `sql`<br>`unpredictable` 
 [UsingModalWindows](UsingModalWindows.md) | Using modal windows | Yes | Major | Code smell | `standard` 
 [UsingObjectNotAvailableUnix](UsingObjectNotAvailableUnix.md) | Using unavailable in Unix objects | Yes | Critical | Error | `standard`<br>`lockinos` 
 [UsingServiceTag](UsingServiceTag.md) | Using service tags | Yes | Info | Code smell | `badpractice` 
 [UsingSynchronousCalls](UsingSynchronousCalls.md) | Using synchronous calls | Yes | Major | Code smell | `standard` 
 [UsingThisForm](UsingThisForm.md) | Using deprecated property "ThisForm" | Yes | Minor | Code smell | `standard`<br>`deprecated` 
 [VirtualTableCallWithoutParameters](VirtualTableCallWithoutParameters.md) | Virtual table call without parameters | Yes | Critical | Error | `sql`<br>`standard`<br>`performance` 
 [WrongUseFunctionProceedWithCall](WrongUseFunctionProceedWithCall.md) | Wrong use of ProceedWithCall function | Yes | Blocker | Error | `error`<br>`suspicious` 
 [WrongUseOfRollbackTransactionMethod](WrongUseOfRollbackTransactionMethod.md) | Not recommended using of RollbackTransaction method | Yes | Critical | Error | `standard` 
 [YoLetterUsage](YoLetterUsage.md) | Using Russian character "yo" ("ё") in code | Yes | Info | Code smell | `standard` <|MERGE_RESOLUTION|>--- conflicted
+++ resolved
@@ -8,21 +8,12 @@
 
 ## Implemented diagnostics
 
-<<<<<<< HEAD
-Total: **138**
-
-* Security Hotspot: **4**
-* Vulnerability: **3**
-* Error: **42**
-* Code smell: **89**
-=======
-Total: **139**
+Total: **140**
 
 * Security Hotspot: **4**
 * Vulnerability: **3**
 * Error: **44**
-* Code smell: **88**
->>>>>>> 7230fa4a
+* Code smell: **89**
 
 
 | Key | Name| Enabled by default | Severity | Type | Tags |
