# Method definitions must be placed before the module body operators (CodeBlockBeforeSub)

<<<<<<< HEAD
Type | Scope | Severity | Activated<br>by default | Minutes<br>to fix | Tags
:-: | :-: | :-: | :-: | :-: | :-:
`Error` | `BSL`<br>`OS` | `Blocker` | `Yes` | `5` | `error`
=======
 Type | Scope | Severity | Activated<br>by default | Minutes<br>to fix | Tags 
 :-: | :-: | :-: | :-: | :-: | :-: 
 `Error` | `BSL`<br>`OS` | `Blocker` | `Yes` | `5` | `error` 
>>>>>>> 23f20aa6

<!-- Блоки выше заполняются автоматически, не трогать -->

## Description

<!-- Описание диагностики заполняется вручную. Необходимо понятным языком описать смысл и схему работу -->

The structure of the software module *(in general form)* is clearly defined:

- first comes the variable definition block
- then definitions of procedures and functions
- then the module code block.

Based on the structure described above, the location of the program code before the definition of methods is unacceptable.

## Examples

<!-- В данном разделе приводятся примеры, на которые диагностика срабатывает, а также можно привести пример, как можно исправить ситуацию -->

Wrong

```bsl
Method(); Message("Before methods");  Procedure Method() // Method body EndProcedure
```

## Sources

<!-- Необходимо указывать ссылки на все источники, из которых почерпнута информация для создания диагностики -->

- [Module structure](https://its.1c.ru/db/v8std/content/455/hdoc)

## Snippets

<!-- Блоки ниже заполняются автоматически, не трогать -->

### Diagnostic ignorance in code

```bsl
// BSLLS:CodeBlockBeforeSub-off // BSLLS:CodeBlockBeforeSub-on
```

### Parameter for config

```json
"CodeBlockBeforeSub": false
```<|MERGE_RESOLUTION|>--- conflicted
+++ resolved
@@ -1,14 +1,8 @@
 # Method definitions must be placed before the module body operators (CodeBlockBeforeSub)
 
-<<<<<<< HEAD
-Type | Scope | Severity | Activated<br>by default | Minutes<br>to fix | Tags
-:-: | :-: | :-: | :-: | :-: | :-:
-`Error` | `BSL`<br>`OS` | `Blocker` | `Yes` | `5` | `error`
-=======
  Type | Scope | Severity | Activated<br>by default | Minutes<br>to fix | Tags 
  :-: | :-: | :-: | :-: | :-: | :-: 
  `Error` | `BSL`<br>`OS` | `Blocker` | `Yes` | `5` | `error` 
->>>>>>> 23f20aa6
 
 <!-- Блоки выше заполняются автоматически, не трогать -->
 
