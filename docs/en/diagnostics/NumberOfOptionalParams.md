# Limit number of optional parameters in method

It is not recommended to declare many parameters in functions (best practice to use not more than seven parameters). Meanwhile there should not be many parameters with default values set (best practice to have not more than three such parameters). Otherwise code readability decreases. 
For example it is easy to make a mistake in number of commas passing optional parameters.

If need to pass many parameters to a function, it is recommended to group same-type parameters into one or more composite parameters of type Structure.

<<<<<<< HEAD
```bsl
// Создает элемент справочника "Номенклатура"
Процедура СоздатьЭлементНоменклатуры(Наименование, ТоварУслуга, ЕдиницаИзмерения, ВесНетто, ПроверятьУникальность = Истина)
=======
#### Example

Incorrect:
>>>>>>> 04fd4dbe

```
// Create an item in catalog "Goods"
Procedure CreateSKU(Name, Goods, Units, Weight, Check = True)
...
EndProcedure
```

Correct:

Group parameters, having goods item properties into Structure ЗначенияРеквизитов.

<<<<<<< HEAD
```bsl
// Создает элемент справочника "Номенклатура"
Процедура СоздатьЭлементНоменклатуры(ЗначенияРеквизитов, ПроверятьУникальность = Истина)
КонецПроцедуры
=======
```
// Create an item in the catalog "Goods"
Procedure CreateSKU(ParamsValue, Check = Истина)
...
EndProcedure
>>>>>>> 04fd4dbe
```

Reference: [Стандарт: Параметры процедур и функций](https://its.1c.ru/db/v8std#content:640:hdoc)

## Parameters

- `maxOptionalParamsCount` - `Integer` - Max number of optional parameters in method. By default set to 3.<|MERGE_RESOLUTION|>--- conflicted
+++ resolved
@@ -5,17 +5,11 @@
 
 If need to pass many parameters to a function, it is recommended to group same-type parameters into one or more composite parameters of type Structure.
 
-<<<<<<< HEAD
-```bsl
-// Создает элемент справочника "Номенклатура"
-Процедура СоздатьЭлементНоменклатуры(Наименование, ТоварУслуга, ЕдиницаИзмерения, ВесНетто, ПроверятьУникальность = Истина)
-=======
 #### Example
 
 Incorrect:
->>>>>>> 04fd4dbe
 
-```
+```bsl
 // Create an item in catalog "Goods"
 Procedure CreateSKU(Name, Goods, Units, Weight, Check = True)
 ...
@@ -26,18 +20,11 @@
 
 Group parameters, having goods item properties into Structure ЗначенияРеквизитов.
 
-<<<<<<< HEAD
 ```bsl
-// Создает элемент справочника "Номенклатура"
-Процедура СоздатьЭлементНоменклатуры(ЗначенияРеквизитов, ПроверятьУникальность = Истина)
-КонецПроцедуры
-=======
-```
 // Create an item in the catalog "Goods"
 Procedure CreateSKU(ParamsValue, Check = Истина)
 ...
 EndProcedure
->>>>>>> 04fd4dbe
 ```
 
 Reference: [Стандарт: Параметры процедур и функций](https://its.1c.ru/db/v8std#content:640:hdoc)
