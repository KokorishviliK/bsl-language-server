# Диагностики

Используются для проверки кода на соответствие стандартам кодирования и для поиска возможных ошибок.

Некоторые диагностики выключены по умолчанию. Для их включения используйте [конфигурационный файл](../features/ConfigurationFile.md)</a>.

Для экранирования отдельных участков кода или файлов от срабатывания диагностик можно воспользоваться специальными комментариями вида `// BSLLS:КлючДиагностики-выкл`. Более подробно данная функциональность описана в [Экранирование участков кода](../features/DiagnosticIgnorance.md).

## Список реализованных диагностик

Общее количество: **89**

* Дефект кода: **55**
* Уязвимость: **2**
<<<<<<< HEAD
* Ошибка: **30**
=======
* Ошибка: **32**
>>>>>>> ccbc9212
* Потенциальная уязвимость: **2**

| Ключ | Название | Включена по умолчанию | Важность | Тип | Тэги |
| --- | --- | :-: | --- | --- | --- |
| [BeginTransactionBeforeTryCatch](BeginTransactionBeforeTryCatch.md) | Нарушение правил работы с транзакциями для метода 'НачатьТранзакцию' | Да | Важный | Ошибка | `standard` |
| [CanonicalSpellingKeywords](CanonicalSpellingKeywords.md) | Каноническое написание ключевых слов | Да | Информационный | Дефект кода | `standard` |
| [CodeBlockBeforeSub](CodeBlockBeforeSub.md) | Определения методов должны размещаться перед операторами тела модуля | Да | Блокирующий | Ошибка | `error` |
| [CodeOutOfRegion](CodeOutOfRegion.md) | Код расположен вне области | Да | Информационный | Дефект кода | `standard` |
| [CognitiveComplexity](CognitiveComplexity.md) | Когнитивная сложность | Да | Критичный | Дефект кода | `brainoverload` |
| [CommentedCode](CommentedCode.md) | Закомментированный фрагмент кода | Да | Незначительный | Дефект кода | `standard`<br/>`badpractice` |
| [CommitTransactionOutsideTryCatch](CommitTransactionOutsideTryCatch.md) | Нарушение правил работы с транзакциями для метода 'ЗафиксироватьТранзакцию' | Да | Важный | Ошибка | `standard` |
| [CompilationDirectiveLost](CompilationDirectiveLost.md) | Директивы компиляции методов | Да | Важный | Дефект кода | `standard`<br/>`unpredictable` |
| [CompilationDirectiveNeedLess](CompilationDirectiveNeedLess.md) | Лишняя директива компиляции | Да | Важный | Дефект кода | `clumsy`<br/>`standard`<br/>`unpredictable` |
| [CreateQueryInCycle](CreateQueryInCycle.md) | Выполнение запроса в цикле | Да | Критичный | Ошибка | `performance` |
| [CyclomaticComplexity](CyclomaticComplexity.md) | Цикломатическая сложность | Да | Критичный | Дефект кода | `brainoverload` |
| [DeletingCollectionItem](DeletingCollectionItem.md) | Удаление элемента при обходе коллекции посредством оператора "Для каждого ... Из ... Цикл" | Да | Важный | Ошибка | `standard`<br/>`error` |
| [DeprecatedCurrentDate](DeprecatedCurrentDate.md) | Использование устаревшего метода "ТекущаяДата" | Да | Важный | Ошибка | `standard`<br/>`deprecated`<br/>`unpredictable` |
| [DeprecatedFind](DeprecatedFind.md) | Использование устаревшего метода "Найти" | Да | Незначительный | Дефект кода | `deprecated` |
| [DeprecatedMessage](DeprecatedMessage.md) | Ограничение на использование устаревшего метода "Сообщить" | Да | Незначительный | Дефект кода | `standard`<br/>`deprecated` |
| [DeprecatedTypeManagedForm](DeprecatedTypeManagedForm.md) | Устаревшее использование типа "УправляемаяФорма" | Да | Информационный | Дефект кода | `standard`<br/>`deprecated` |
| [DuplicateRegion](DuplicateRegion.md) | Повторяющиеся разделы модуля | Да | Информационный | Дефект кода | `standard` |
| [EmptyCodeBlock](EmptyCodeBlock.md) | Пустой блок кода | Да | Важный | Дефект кода | `badpractice`<br/>`suspicious` |
| [EmptyRegion](EmptyRegion.md) | Область не должна быть пустой | Да | Информационный | Дефект кода | `standard` |
| [EmptyStatement](EmptyStatement.md) | Пустой оператор | Да | Информационный | Дефект кода | `badpractice` |
| [ExtraCommas](ExtraCommas.md) | Запятые без указания параметра в конце вызова метода | Да | Важный | Дефект кода | `standard`<br/>`badpractice` |
| [FormDataToValue](FormDataToValue.md) | Использование метода ДанныеФормыВЗначение | Да | Информационный | Дефект кода | `badpractice` |
| [FunctionNameStartsWithGet](FunctionNameStartsWithGet.md) | Имя функции не должно начинаться с "Получить" | Нет | Информационный | Дефект кода | `standard` |
| [FunctionReturnsSamePrimitive](FunctionReturnsSamePrimitive.md) | Функция всегда возвращает одно и то же примитивное значение | Да | Важный | Ошибка | `design`<br/>`badpractice` |
| [FunctionShouldHaveReturn](FunctionShouldHaveReturn.md) | Функция должна содержать возврат | Да | Важный | Ошибка | `suspicious`<br/>`unpredictable` |
| [GetFormMethod](GetFormMethod.md) | Использование метода ПолучитьФорму | Да | Важный | Ошибка | `error` |
| [IdenticalExpressions](IdenticalExpressions.md) | Одинаковые выражения слева и справа от "foo" оператора | Да | Важный | Ошибка | `suspicious` |
| [IfConditionComplexity](IfConditionComplexity.md) | Использование сложных выражений в условии оператора "Если" | Да | Незначительный | Дефект кода | `brainoverload` |
| [IfElseDuplicatedCodeBlock](IfElseDuplicatedCodeBlock.md) | Повторяющиеся блоки кода в синтаксической конструкции Если...Тогда...ИначеЕсли... | Да | Незначительный | Дефект кода | `suspicious` |
| [IfElseDuplicatedCondition](IfElseDuplicatedCondition.md) | Повторяющиеся условия в синтаксической конструкции Если...Тогда...ИначеЕсли... | Да | Важный | Дефект кода | `suspicious` |
| [IfElseIfEndsWithElse](IfElseIfEndsWithElse.md) | Использование синтаксической конструкции Если...Тогда...ИначеЕсли... | Да | Важный | Дефект кода | `badpractice` |
| [InvalidCharacterInFile](InvalidCharacterInFile.md) | Недопустимый символ | Да | Важный | Ошибка | `error`<br/>`standard`<br/>`unpredictable` |
| [LineLength](LineLength.md) | Ограничение на длину строки | Да | Незначительный | Дефект кода | `standard`<br/>`badpractice` |
| [MagicNumber](MagicNumber.md) | Магические числа | Да | Незначительный | Дефект кода | `badpractice` |
| [MethodSize](MethodSize.md) | Ограничение на размер метода | Да | Важный | Дефект кода | `badpractice` |
| [MissingCodeTryCatchEx](MissingCodeTryCatchEx.md) | Конструкция "Попытка...Исключение...КонецПопытки" не содержит кода в исключении | Да | Важный | Ошибка | `standard`<br/>`badpractice` |
| [MissingSpace](MissingSpace.md) | Пропущены пробелы слева или справа от операторов `+ - * / = % < > <> <= >=`, а так же справа от `,` и `;` | Да | Информационный | Дефект кода | `badpractice` |
| [MissingTemporaryFileDeletion](MissingTemporaryFileDeletion.md) | Отсутствует удаление временного файла после использования | Да | Важный | Ошибка | `badpractice`<br/>`standard` |
| [MissingVariablesDescription](MissingVariablesDescription.md) | Все объявления переменных должны иметь описание | Да | Незначительный | Дефект кода | `standard` |
| [MultilingualStringHasAllDeclaredLanguages](MultilingualStringHasAllDeclaredLanguages.md) | Есть локализованный текст для всех заявленных в конфигурации языков | Да | Незначительный | Ошибка | `error`<br/>`localize` |
| [MultilingualStringUsingWithTemplate](MultilingualStringUsingWithTemplate.md) | Частично локализованный текст используется в функции СтрШаблон | Да | Важный | Ошибка | `error`<br/>`localize` |
| [NestedConstructorsInStructureDeclaration](NestedConstructorsInStructureDeclaration.md) | Использование конструкторов с параметрами при объявлении структуры | Да | Незначительный | Дефект кода | `badpractice`<br/>`brainoverload` |
| [NestedFunctionInParameters](NestedFunctionInParameters.md) | Инициализация параметров методов и конструкторов вызовом вложенных методов | Да | Незначительный | Дефект кода | `standard`<br/>`brainoverload`<br/>`badpractice` |
| [NestedStatements](NestedStatements.md) | Управляющие конструкции не должны быть вложены слишком глубоко | Да | Критичный | Дефект кода | `badpractice`<br/>`brainoverload` |
| [NestedTernaryOperator](NestedTernaryOperator.md) | Вложенный тернарный оператор | Да | Важный | Дефект кода | `brainoverload` |
| [NonExportMethodsInApiRegion](NonExportMethodsInApiRegion.md) | Неэкспортные методы в областях ПрограммныйИнтерфейс и СлужебныйПрограммныйИнтерфейс | Да | Важный | Дефект кода | `standard` |
| [NonStandardRegion](NonStandardRegion.md) | Нестандартные разделы модуля | Да | Информационный | Дефект кода | `standard` |
| [NumberOfOptionalParams](NumberOfOptionalParams.md) | Ограничение на количество не обязательных параметров метода | Да | Незначительный | Дефект кода | `standard`<br/>`brainoverload` |
| [NumberOfParams](NumberOfParams.md) | Ограничение на количество параметров метода | Да | Незначительный | Дефект кода | `standard`<br/>`brainoverload` |
| [NumberOfValuesInStructureConstructor](NumberOfValuesInStructureConstructor.md) | Ограничение на количество значений свойств, передаваемых в конструктор структуры | Да | Незначительный | Дефект кода | `standard`<br/>`brainoverload` |
| [OSUsersMethod](OSUsersMethod.md) | Использование метода ПользователиОС | Да | Критичный | Потенциальная уязвимость | `suspicious` |
| [OneStatementPerLine](OneStatementPerLine.md) | Одно выражение в одной строке | Да | Незначительный | Дефект кода | `standard`<br/>`design` |
| [OrderOfParams](OrderOfParams.md) | Порядок параметров метода | Да | Важный | Дефект кода | `standard`<br/>`design` |
| [PairingBrokenTransaction](PairingBrokenTransaction.md) | Нарушение парности использования методов "НачатьТранзакцию()" и "ЗафиксироватьТранзакцию()" / "ОтменитьТранзакцию()" | Да | Важный | Ошибка | `standard` |
| [ParseError](ParseError.md) | Ошибка разбора исходного кода | Да | Критичный | Ошибка | `error` |
| [ProcedureReturnsValue](ProcedureReturnsValue.md) | Процедура не должна возвращать значение | Да | Блокирующий | Ошибка | `error` |
| [PublicMethodsDescription](PublicMethodsDescription.md) | Все методы программного интерфейса должны иметь описание | Да | Информационный | Дефект кода | `standard`<br/>`brainoverload`<br/>`badpractice` |
| [SelfAssign](SelfAssign.md) | Присвоение переменной самой себе | Да | Важный | Ошибка | `suspicious` |
| [SelfInsertion](SelfInsertion.md) | Вставка коллекции в саму себя | Да | Важный | Ошибка | `standard`<br/>`unpredictable`<br/>`performance` |
| [SemicolonPresence](SemicolonPresence.md) | Выражение должно заканчиваться символом ";" | Да | Незначительный | Дефект кода | `standard`<br/>`badpractice` |
| [SeveralCompilerDirectives](SeveralCompilerDirectives.md) | Ошибочное указание нескольких директив компиляции | Да | Критичный | Ошибка | `unpredictable`<br/>`error` |
| [SpaceAtStartComment](SpaceAtStartComment.md) | Пробел в начале комментария | Да | Информационный | Дефект кода | `standard` |
| [TempFilesDir](TempFilesDir.md) | Вызов функции КаталогВременныхФайлов() | Да | Важный | Дефект кода | `standard`<br/>`badpractice` |
| [TernaryOperatorUsage](TernaryOperatorUsage.md) | Использование тернарного оператора | Нет | Незначительный | Дефект кода | `brainoverload` |
| [ThisObjectAssign](ThisObjectAssign.md) | Присвоение заначения свойству ЭтотОбъект | Да | Блокирующий | Ошибка | `error` |
| [TimeoutsInExternalResources](TimeoutsInExternalResources.md) | Таймауты при работе с внешними ресурсами | Да | Критичный | Ошибка | `unpredictable`<br/>`standard` |
| [TooManyReturns](TooManyReturns.md) | Метод не должен содержать много возвратов | Нет | Незначительный | Дефект кода | `brainoverload` |
| [TryNumber](TryNumber.md) | Приведение к числу в попытке | Да | Важный | Дефект кода | `standard` |
| [Typo](Typo.md) | Опечатка | Да | Информационный | Дефект кода | `badpractice` |
| [UnaryPlusInConcatenation](UnaryPlusInConcatenation.md) | Унарный плюс в конкатенации строк | Да | Блокирующий | Ошибка | `suspicious`<br/>`brainoverload` |
| [UnknownPreprocessorSymbol](UnknownPreprocessorSymbol.md) | Неизвестный символ препроцессора | Да | Критичный | Ошибка | `standard`<br/>`error` |
| [UnreachableCode](UnreachableCode.md) | Недостижимый код | Да | Незначительный | Ошибка | `design`<br/>`suspicious` |
| [UnusedLocalMethod](UnusedLocalMethod.md) | Неиспользуемый локальный метод | Да | Важный | Дефект кода | `standard`<br/>`suspicious` |
| [UnusedParameters](UnusedParameters.md) | Неиспользуемый параметр | Да | Важный | Дефект кода | `design` |
| [UseLessForEach](UseLessForEach.md) | Бесполезный перебор коллекции | Да | Критичный | Ошибка | `clumsy` |
| [UsingCancelParameter](UsingCancelParameter.md) | Работа с параметром "Отказ" | Да | Важный | Дефект кода | `standard`<br/>`badpractice` |
| [UsingExternalCodeTools](UsingExternalCodeTools.md) | Использование возможностей выполнения внешнего кода | Да | Критичный | Потенциальная уязвимость | `standard`<br/>`design` |
| [UsingFindElementByString](UsingFindElementByString.md) | Использование методов "НайтиПоНаименованию" и "НайтиПоКоду" | Да | Важный | Дефект кода | `standard`<br/>`badpractice`<br/>`performance` |
| [UsingGoto](UsingGoto.md) | Оператор "Перейти" не должен использоваться | Да | Критичный | Дефект кода | `standard`<br/>`badpractice` |
| [UsingHardcodeNetworkAddress](UsingHardcodeNetworkAddress.md) | Хранение ip-адресов в коде | Да | Критичный | Уязвимость | `standard` |
| [UsingHardcodePath](UsingHardcodePath.md) | Хранение путей к файлам в коде | Да | Критичный | Ошибка | `standard` |
| [UsingHardcodeSecretInformation](UsingHardcodeSecretInformation.md) | Хранение конфиденциальной информации в коде | Да | Критичный | Уязвимость | `standard` |
| [UsingModalWindows](UsingModalWindows.md) | Использование модальных окон | Нет | Важный | Дефект кода | `standard` |
| [UsingObjectNotAvailableUnix](UsingObjectNotAvailableUnix.md) | Использование объектов недоступных в Unix системах | Да | Критичный | Ошибка | `standard`<br/>`lockinos` |
| [UsingServiceTag](UsingServiceTag.md) | Использование служебных тегов | Да | Информационный | Дефект кода | `badpractice` |
| [UsingSynchronousCalls](UsingSynchronousCalls.md) | Использование синхронных вызовов | Нет | Важный | Дефект кода | `standard` |
| [UsingThisForm](UsingThisForm.md) | Использование устаревшего свойства "ЭтаФорма" | Да | Незначительный | Дефект кода | `standard`<br/>`deprecated` |
| [WrongUseOfRollbackTransactionMethod](WrongUseOfRollbackTransactionMethod.md) | Некорректное использование метода ОтменитьТранзакцию() | Да | Критичный | Ошибка | `standard` |
| [YoLetterUsage](YoLetterUsage.md) | Использование буквы "ё" в текстах модулей | Да | Информационный | Дефект кода | `standard` |<|MERGE_RESOLUTION|>--- conflicted
+++ resolved
@@ -8,15 +8,11 @@
 
 ## Список реализованных диагностик
 
-Общее количество: **89**
+Общее количество: **94**
 
-* Дефект кода: **55**
+* Дефект кода: **59**
 * Уязвимость: **2**
-<<<<<<< HEAD
-* Ошибка: **30**
-=======
 * Ошибка: **32**
->>>>>>> ccbc9212
 * Потенциальная уязвимость: **2**
 
 | Ключ | Название | Включена по умолчанию | Важность | Тип | Тэги |
@@ -28,19 +24,25 @@
 | [CognitiveComplexity](CognitiveComplexity.md) | Когнитивная сложность | Да | Критичный | Дефект кода | `brainoverload` |
 | [CommentedCode](CommentedCode.md) | Закомментированный фрагмент кода | Да | Незначительный | Дефект кода | `standard`<br/>`badpractice` |
 | [CommitTransactionOutsideTryCatch](CommitTransactionOutsideTryCatch.md) | Нарушение правил работы с транзакциями для метода 'ЗафиксироватьТранзакцию' | Да | Важный | Ошибка | `standard` |
+| [CommonModuleAssign](CommonModuleAssign.md) | Присвоение общему модулю | Да | Блокирующий | Ошибка | `error` |
 | [CompilationDirectiveLost](CompilationDirectiveLost.md) | Директивы компиляции методов | Да | Важный | Дефект кода | `standard`<br/>`unpredictable` |
 | [CompilationDirectiveNeedLess](CompilationDirectiveNeedLess.md) | Лишняя директива компиляции | Да | Важный | Дефект кода | `clumsy`<br/>`standard`<br/>`unpredictable` |
+| [ConsecutiveEmptyLines](ConsecutiveEmptyLines.md) | Подряд идущие пустые строки | Да | Информационный | Дефект кода | `badpractice` |
 | [CreateQueryInCycle](CreateQueryInCycle.md) | Выполнение запроса в цикле | Да | Критичный | Ошибка | `performance` |
 | [CyclomaticComplexity](CyclomaticComplexity.md) | Цикломатическая сложность | Да | Критичный | Дефект кода | `brainoverload` |
+| [DataExchangeLoading](DataExchangeLoading.md) | Отсутствует проверка признака ОбменДанными.Загрузка в обработчике событий объекта | Да | Критичный | Ошибка | `standard`<br/>`badpractice`<br/>`unpredictable` |
 | [DeletingCollectionItem](DeletingCollectionItem.md) | Удаление элемента при обходе коллекции посредством оператора "Для каждого ... Из ... Цикл" | Да | Важный | Ошибка | `standard`<br/>`error` |
+| [DeprecatedAttributes8312](DeprecatedAttributes8312.md) | Устаревшие объекты платформы 8.3.12 | Да | Информационный | Дефект кода | `deprecated` |
 | [DeprecatedCurrentDate](DeprecatedCurrentDate.md) | Использование устаревшего метода "ТекущаяДата" | Да | Важный | Ошибка | `standard`<br/>`deprecated`<br/>`unpredictable` |
 | [DeprecatedFind](DeprecatedFind.md) | Использование устаревшего метода "Найти" | Да | Незначительный | Дефект кода | `deprecated` |
 | [DeprecatedMessage](DeprecatedMessage.md) | Ограничение на использование устаревшего метода "Сообщить" | Да | Незначительный | Дефект кода | `standard`<br/>`deprecated` |
+| [DeprecatedMethods8310](DeprecatedMethods8310.md) | Использование устаревшего метода клиентского приложения | Да | Информационный | Дефект кода | `deprecated` |
 | [DeprecatedTypeManagedForm](DeprecatedTypeManagedForm.md) | Устаревшее использование типа "УправляемаяФорма" | Да | Информационный | Дефект кода | `standard`<br/>`deprecated` |
 | [DuplicateRegion](DuplicateRegion.md) | Повторяющиеся разделы модуля | Да | Информационный | Дефект кода | `standard` |
 | [EmptyCodeBlock](EmptyCodeBlock.md) | Пустой блок кода | Да | Важный | Дефект кода | `badpractice`<br/>`suspicious` |
 | [EmptyRegion](EmptyRegion.md) | Область не должна быть пустой | Да | Информационный | Дефект кода | `standard` |
 | [EmptyStatement](EmptyStatement.md) | Пустой оператор | Да | Информационный | Дефект кода | `badpractice` |
+| [ExcessiveAutoTestCheck](ExcessiveAutoTestCheck.md) | Избыточная проверка параметра АвтоТест | Да | Незначительный | Дефект кода | `standard`<br/>`deprecated` |
 | [ExtraCommas](ExtraCommas.md) | Запятые без указания параметра в конце вызова метода | Да | Важный | Дефект кода | `standard`<br/>`badpractice` |
 | [FormDataToValue](FormDataToValue.md) | Использование метода ДанныеФормыВЗначение | Да | Информационный | Дефект кода | `badpractice` |
 | [FunctionNameStartsWithGet](FunctionNameStartsWithGet.md) | Имя функции не должно начинаться с "Получить" | Нет | Информационный | Дефект кода | `standard` |
