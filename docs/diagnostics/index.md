# Диагностики

Используются для проверки кода на соответствие стандартам кодирования и для поиска возможных ошибок.

Некоторые диагностики выключены по умолчанию. Для их включения используйте [конфигурационный файл](../features/ConfigurationFile.md)</a>.

Для экранирования отдельных участков кода или файлов от срабатывания диагностик можно воспользоваться специальными комментариями вида `// BSLLS:КлючДиагностики-выкл`. Более подробно данная функциональность описана в [Экранирование участков кода](../features/DiagnosticIgnorance.md).

## Список реализованных диагностик

<<<<<<< HEAD
Общее количество: **130**

* Потенциальная уязвимость: **4**
* Уязвимость: **3**
* Ошибка: **38**
=======
Общее количество: **131**

* Потенциальная уязвимость: **4**
* Уязвимость: **3**
* Ошибка: **39**
>>>>>>> a3a45aac
* Дефект кода: **85**


| Ключ | Название | Включена по умолчанию | Важность | Тип | Тэги |
| --- | --- | :-: | --- | --- | --- |
 [BeginTransactionBeforeTryCatch](BeginTransactionBeforeTryCatch.md) | Нарушение правил работы с транзакциями для метода 'НачатьТранзакцию' | Да | Важный | Ошибка | `standard` 
 [CachedPublic](CachedPublic.md) | Кеширование программного интерфейса | Да | Важный | Дефект кода | `standard`<br>`design` 
 [CanonicalSpellingKeywords](CanonicalSpellingKeywords.md) | Каноническое написание ключевых слов | Да | Информационный | Дефект кода | `standard` 
 [CodeBlockBeforeSub](CodeBlockBeforeSub.md) | Определения методов должны размещаться перед операторами тела модуля | Да | Блокирующий | Ошибка | `error` 
 [CodeOutOfRegion](CodeOutOfRegion.md) | Код расположен вне области | Да | Информационный | Дефект кода | `standard` 
 [CognitiveComplexity](CognitiveComplexity.md) | Когнитивная сложность | Да | Критичный | Дефект кода | `brainoverload` 
 [CommandModuleExportMethods](CommandModuleExportMethods.md) | Экспортные методы в модулях команд и общих команд | Да | Информационный | Дефект кода | `standard`<br>`clumsy` 
 [CommentedCode](CommentedCode.md) | Закомментированный фрагмент кода | Да | Незначительный | Дефект кода | `standard`<br>`badpractice` 
 [CommitTransactionOutsideTryCatch](CommitTransactionOutsideTryCatch.md) | Нарушение правил работы с транзакциями для метода 'ЗафиксироватьТранзакцию' | Да | Важный | Ошибка | `standard` 
 [CommonModuleAssign](CommonModuleAssign.md) | Присвоение общему модулю | Да | Блокирующий | Ошибка | `error` 
 [CommonModuleInvalidType](CommonModuleInvalidType.md) | Общий модуль недопустимого типа | Да | Важный | Ошибка | `standard`<br>`unpredictable`<br>`design` 
 [CommonModuleNameCached](CommonModuleNameCached.md) | Пропущен постфикс "ПовтИсп" | Да | Важный | Дефект кода | `standard`<br>`badpractice`<br>`unpredictable` 
 [CommonModuleNameClient](CommonModuleNameClient.md) | Пропущен постфикс "Клиент" | Да | Незначительный | Дефект кода | `standard`<br>`badpractice`<br>`unpredictable` 
 [CommonModuleNameClientServer](CommonModuleNameClientServer.md) | Пропущен постфикс "КлиентСервер" | Да | Важный | Дефект кода | `standard`<br>`badpractice`<br>`unpredictable` 
 [CommonModuleNameFullAccess](CommonModuleNameFullAccess.md) | Пропущен постфикс "ПолныеПрава" | Да | Важный | Потенциальная уязвимость | `standard`<br>`badpractice`<br>`unpredictable` 
 [CommonModuleNameGlobal](CommonModuleNameGlobal.md) | Пропущен постфикс "Глобальный" | Да | Важный | Дефект кода | `standard`<br>`badpractice`<br>`brainoverload` 
 [CommonModuleNameGlobalClient](CommonModuleNameGlobalClient.md) | Глобальный модуль с постфиксом "Клиент" | Да | Важный | Дефект кода | `standard` 
 [CommonModuleNameServerCall](CommonModuleNameServerCall.md) | Пропущен постфикс "ВызовСервера" | Да | Незначительный | Дефект кода | `standard`<br>`badpractice`<br>`unpredictable` 
 [CommonModuleNameWords](CommonModuleNameWords.md) | Нерекомендуемое имя общего модуля | Да | Информационный | Дефект кода | `standard` 
 [CompilationDirectiveLost](CompilationDirectiveLost.md) | Директивы компиляции методов | Да | Важный | Дефект кода | `standard`<br>`unpredictable` 
 [CompilationDirectiveNeedLess](CompilationDirectiveNeedLess.md) | Лишняя директива компиляции | Да | Важный | Дефект кода | `clumsy`<br>`standard`<br>`unpredictable` 
 [ConsecutiveEmptyLines](ConsecutiveEmptyLines.md) | Подряд идущие пустые строки | Да | Информационный | Дефект кода | `badpractice` 
 [CreateQueryInCycle](CreateQueryInCycle.md) | Выполнение запроса в цикле | Да | Критичный | Ошибка | `performance` 
 [CyclomaticComplexity](CyclomaticComplexity.md) | Цикломатическая сложность | Да | Критичный | Дефект кода | `brainoverload` 
 [DataExchangeLoading](DataExchangeLoading.md) | Отсутствует проверка признака ОбменДанными.Загрузка в обработчике событий объекта | Да | Критичный | Ошибка | `standard`<br>`badpractice`<br>`unpredictable` 
 [DeletingCollectionItem](DeletingCollectionItem.md) | Удаление элемента при обходе коллекции посредством оператора "Для каждого ... Из ... Цикл" | Да | Важный | Ошибка | `standard`<br>`error` 
 [DeprecatedAttributes8312](DeprecatedAttributes8312.md) | Устаревшие объекты платформы 8.3.12 | Да | Информационный | Дефект кода | `deprecated` 
 [DeprecatedCurrentDate](DeprecatedCurrentDate.md) | Использование устаревшего метода "ТекущаяДата" | Да | Важный | Ошибка | `standard`<br>`deprecated`<br>`unpredictable` 
 [DeprecatedFind](DeprecatedFind.md) | Использование устаревшего метода "Найти" | Да | Незначительный | Дефект кода | `deprecated` 
 [DeprecatedMessage](DeprecatedMessage.md) | Ограничение на использование устаревшего метода "Сообщить" | Да | Незначительный | Дефект кода | `standard`<br>`deprecated` 
 [DeprecatedMethodCall](DeprecatedMethodCall.md) | Устаревшие методы не должны использоваться | Да | Незначительный | Дефект кода | `deprecated`<br>`design` 
 [DeprecatedMethods8310](DeprecatedMethods8310.md) | Использование устаревшего метода клиентского приложения | Да | Информационный | Дефект кода | `deprecated` 
 [DeprecatedMethods8317](DeprecatedMethods8317.md) | Использование устаревших глобальных методов платформы 8.3.17 | Да | Информационный | Дефект кода | `deprecated` 
 [DeprecatedTypeManagedForm](DeprecatedTypeManagedForm.md) | Устаревшее использование типа "УправляемаяФорма" | Да | Информационный | Дефект кода | `standard`<br>`deprecated` 
 [DuplicateRegion](DuplicateRegion.md) | Повторяющиеся разделы модуля | Да | Информационный | Дефект кода | `standard` 
 [EmptyCodeBlock](EmptyCodeBlock.md) | Пустой блок кода | Да | Важный | Дефект кода | `badpractice`<br>`suspicious` 
 [EmptyRegion](EmptyRegion.md) | Область не должна быть пустой | Да | Информационный | Дефект кода | `standard` 
 [EmptyStatement](EmptyStatement.md) | Пустой оператор | Да | Информационный | Дефект кода | `badpractice` 
 [ExcessiveAutoTestCheck](ExcessiveAutoTestCheck.md) | Избыточная проверка параметра АвтоТест | Да | Незначительный | Дефект кода | `standard`<br>`deprecated` 
 [ExecuteExternalCode](ExecuteExternalCode.md) | Выполнение произвольного кода на сервере | Да | Критичный | Уязвимость | `error`<br>`standard` 
 [ExecuteExternalCodeInCommonModule](ExecuteExternalCodeInCommonModule.md) | Выполнение произвольного кода в общем модуле на сервере | Да | Критичный | Потенциальная уязвимость | `badpractice`<br>`standard` 
 [ExportVariables](ExportVariables.md) | Запрет экспортных глобальных переменных модуля | Да | Важный | Дефект кода | `standard`<br>`design`<br>`unpredictable` 
 [ExtraCommas](ExtraCommas.md) | Запятые без указания параметра в конце вызова метода | Да | Важный | Дефект кода | `standard`<br>`badpractice` 
 [FormDataToValue](FormDataToValue.md) | Использование метода ДанныеФормыВЗначение | Да | Информационный | Дефект кода | `badpractice` 
 [FullOuterJoinQuery](FullOuterJoinQuery.md) | Использование конструкции "ПОЛНОЕ ВНЕШНЕЕ СОЕДИНЕНИЕ" в запросах | Да | Важный | Дефект кода | `sql`<br>`standard`<br>`performance` 
 [FunctionNameStartsWithGet](FunctionNameStartsWithGet.md) | Имя функции не должно начинаться с "Получить" | Нет | Информационный | Дефект кода | `standard` 
 [FunctionOutParameter](FunctionOutParameter.md) | Исходящий параметр функции | Нет | Важный | Дефект кода | `design` 
 [FunctionReturnsSamePrimitive](FunctionReturnsSamePrimitive.md) | Функция всегда возвращает одно и то же примитивное значение | Да | Важный | Ошибка | `design`<br>`badpractice` 
 [FunctionShouldHaveReturn](FunctionShouldHaveReturn.md) | Функция должна содержать возврат | Да | Важный | Ошибка | `suspicious`<br>`unpredictable` 
 [GetFormMethod](GetFormMethod.md) | Использование метода ПолучитьФорму | Да | Важный | Ошибка | `error` 
 [GlobalContextMethodCollision8312](GlobalContextMethodCollision8312.md) | Конфликт имен методов с методами глобального контекста | Да | Блокирующий | Ошибка | `error`<br>`unpredictable` 
 [IdenticalExpressions](IdenticalExpressions.md) | Одинаковые выражения слева и справа от "foo" оператора | Да | Важный | Ошибка | `suspicious` 
 [IfConditionComplexity](IfConditionComplexity.md) | Использование сложных выражений в условии оператора "Если" | Да | Незначительный | Дефект кода | `brainoverload` 
 [IfElseDuplicatedCodeBlock](IfElseDuplicatedCodeBlock.md) | Повторяющиеся блоки кода в синтаксической конструкции Если...Тогда...ИначеЕсли... | Да | Незначительный | Дефект кода | `suspicious` 
 [IfElseDuplicatedCondition](IfElseDuplicatedCondition.md) | Повторяющиеся условия в синтаксической конструкции Если...Тогда...ИначеЕсли... | Да | Важный | Дефект кода | `suspicious` 
 [IfElseIfEndsWithElse](IfElseIfEndsWithElse.md) | Использование синтаксической конструкции Если...Тогда...ИначеЕсли... | Да | Важный | Дефект кода | `badpractice` 
 [InvalidCharacterInFile](InvalidCharacterInFile.md) | Недопустимый символ | Да | Важный | Ошибка | `error`<br>`standard`<br>`unpredictable` 
 [IsInRoleMethod](IsInRoleMethod.md) | Использование метода РольДоступна | Да | Важный | Дефект кода | `error` 
 [JoinWithSubQuery](JoinWithSubQuery.md) | Соединение с вложенными запросами | Да | Важный | Дефект кода | `sql`<br>`standard`<br>`performance` 
 [JoinWithVirtualTable](JoinWithVirtualTable.md) | Соединение с виртуальными таблицами | Да | Важный | Дефект кода | `sql`<br>`standard`<br>`performance` 
 [LatinAndCyrillicSymbolInWord](LatinAndCyrillicSymbolInWord.md) | Смешивание латинских и кириллических символов в одном идентификаторе | Да | Незначительный | Дефект кода | `brainoverload`<br>`suspicious` 
 [LineLength](LineLength.md) | Ограничение на длину строки | Да | Незначительный | Дефект кода | `standard`<br>`badpractice` 
 [LogicalOrInTheWhereSectionOfQuery](LogicalOrInTheWhereSectionOfQuery.md) | Использование логического "ИЛИ" в секции "ГДЕ" запроса | Да | Важный | Дефект кода | `sql`<br>`performance`<br>`standard` 
 [MagicDate](MagicDate.md) | Магические даты | Да | Незначительный | Дефект кода | `badpractice`<br>`brainoverload` 
 [MagicNumber](MagicNumber.md) | Магические числа | Да | Незначительный | Дефект кода | `badpractice` 
 [MetadataObjectNameLength](MetadataObjectNameLength.md) | Имена объектов метаданных не должны превышать допустимой длины наименования | Да | Важный | Ошибка | `standard` 
 [MethodSize](MethodSize.md) | Ограничение на размер метода | Да | Важный | Дефект кода | `badpractice` 
 [MissingCodeTryCatchEx](MissingCodeTryCatchEx.md) | Конструкция "Попытка...Исключение...КонецПопытки" не содержит кода в исключении | Да | Важный | Ошибка | `standard`<br>`badpractice` 
 [MissingEventSubscriptionHandler](MissingEventSubscriptionHandler.md) | Отсутствует обработчик подписки на событие | Да | Блокирующий | Ошибка | `error` 
 [MissingParameterDescription](MissingParameterDescription.md) | Отсутствует описание параметров метода | Да | Важный | Дефект кода | `standard`<br>`badpractice` 
 [MissingReturnedValueDescription](MissingReturnedValueDescription.md) | Отсутствует описание возвращаемого значения функции | Да | Важный | Дефект кода | `standard`<br>`badpractice` 
 [MissingSpace](MissingSpace.md) | Пропущены пробелы слева или справа от операторов `+ - * / = % < > <> <= >=`, от ключевых слов, а так же справа от `,` и `;` | Да | Информационный | Дефект кода | `badpractice` 
 [MissingTemporaryFileDeletion](MissingTemporaryFileDeletion.md) | Отсутствует удаление временного файла после использования | Да | Важный | Ошибка | `badpractice`<br>`standard` 
 [MissingVariablesDescription](MissingVariablesDescription.md) | Все объявления переменных должны иметь описание | Да | Незначительный | Дефект кода | `standard` 
 [MultilingualStringHasAllDeclaredLanguages](MultilingualStringHasAllDeclaredLanguages.md) | Есть локализованный текст для всех заявленных в конфигурации языков | Да | Незначительный | Ошибка | `error`<br>`localize` 
 [MultilingualStringUsingWithTemplate](MultilingualStringUsingWithTemplate.md) | Частично локализованный текст используется в функции СтрШаблон | Да | Важный | Ошибка | `error`<br>`localize` 
 [NestedConstructorsInStructureDeclaration](NestedConstructorsInStructureDeclaration.md) | Использование конструкторов с параметрами при объявлении структуры | Да | Незначительный | Дефект кода | `badpractice`<br>`brainoverload` 
 [NestedFunctionInParameters](NestedFunctionInParameters.md) | Инициализация параметров методов и конструкторов вызовом вложенных методов | Да | Незначительный | Дефект кода | `standard`<br>`brainoverload`<br>`badpractice` 
 [NestedStatements](NestedStatements.md) | Управляющие конструкции не должны быть вложены слишком глубоко | Да | Критичный | Дефект кода | `badpractice`<br>`brainoverload` 
 [NestedTernaryOperator](NestedTernaryOperator.md) | Вложенный тернарный оператор | Да | Важный | Дефект кода | `brainoverload` 
 [NonExportMethodsInApiRegion](NonExportMethodsInApiRegion.md) | Неэкспортные методы в областях ПрограммныйИнтерфейс и СлужебныйПрограммныйИнтерфейс | Да | Важный | Дефект кода | `standard` 
 [NonStandardRegion](NonStandardRegion.md) | Нестандартные разделы модуля | Да | Информационный | Дефект кода | `standard` 
 [NumberOfOptionalParams](NumberOfOptionalParams.md) | Ограничение на количество не обязательных параметров метода | Да | Незначительный | Дефект кода | `standard`<br>`brainoverload` 
 [NumberOfParams](NumberOfParams.md) | Ограничение на количество параметров метода | Да | Незначительный | Дефект кода | `standard`<br>`brainoverload` 
 [NumberOfValuesInStructureConstructor](NumberOfValuesInStructureConstructor.md) | Ограничение на количество значений свойств, передаваемых в конструктор структуры | Да | Незначительный | Дефект кода | `standard`<br>`brainoverload` 
 [OSUsersMethod](OSUsersMethod.md) | Использование метода ПользователиОС | Да | Критичный | Потенциальная уязвимость | `suspicious` 
 [OneStatementPerLine](OneStatementPerLine.md) | Одно выражение в одной строке | Да | Незначительный | Дефект кода | `standard`<br>`design` 
 [OrderOfParams](OrderOfParams.md) | Порядок параметров метода | Да | Важный | Дефект кода | `standard`<br>`design` 
 [OrdinaryAppSupport](OrdinaryAppSupport.md) | Поддержка обычного приложения | Да | Важный | Дефект кода | `standard`<br>`unpredictable` 
 [PairingBrokenTransaction](PairingBrokenTransaction.md) | Нарушение парности использования методов "НачатьТранзакцию()" и "ЗафиксироватьТранзакцию()" / "ОтменитьТранзакцию()" | Да | Важный | Ошибка | `standard` 
 [ParseError](ParseError.md) | Ошибка разбора исходного кода | Да | Критичный | Ошибка | `error` 
 [ProcedureReturnsValue](ProcedureReturnsValue.md) | Процедура не должна возвращать значение | Да | Блокирующий | Ошибка | `error` 
 [PublicMethodsDescription](PublicMethodsDescription.md) | Все методы программного интерфейса должны иметь описание | Да | Информационный | Дефект кода | `standard`<br>`brainoverload`<br>`badpractice` 
 [RedundantAccessToObject](RedundantAccessToObject.md) | Избыточное обращение к объекту | Да | Информационный | Дефект кода | `standard`<br>`clumsy` 
 [RefOveruse](RefOveruse.md) | Избыточное использование "Ссылка" в запросе | Да | Важный | Дефект кода | `sql`<br>`performance` 
 [SelfAssign](SelfAssign.md) | Присвоение переменной самой себе | Да | Важный | Ошибка | `suspicious` 
 [SelfInsertion](SelfInsertion.md) | Вставка коллекции в саму себя | Да | Важный | Ошибка | `standard`<br>`unpredictable`<br>`performance` 
 [SemicolonPresence](SemicolonPresence.md) | Выражение должно заканчиваться символом ";" | Да | Незначительный | Дефект кода | `standard`<br>`badpractice` 
 [SeveralCompilerDirectives](SeveralCompilerDirectives.md) | Ошибочное указание нескольких директив компиляции | Да | Критичный | Ошибка | `unpredictable`<br>`error` 
 [SpaceAtStartComment](SpaceAtStartComment.md) | Пробел в начале комментария | Да | Информационный | Дефект кода | `standard` 
 [StyleElementConstructors](StyleElementConstructors.md) | Конструктор элемента стиля | Да | Незначительный | Ошибка | `standard`<br>`badpractice` 
 [TempFilesDir](TempFilesDir.md) | Вызов функции КаталогВременныхФайлов() | Да | Важный | Дефект кода | `standard`<br>`badpractice` 
 [TernaryOperatorUsage](TernaryOperatorUsage.md) | Использование тернарного оператора | Нет | Незначительный | Дефект кода | `brainoverload` 
 [ThisObjectAssign](ThisObjectAssign.md) | Присвоение значения свойству ЭтотОбъект | Да | Блокирующий | Ошибка | `error` 
 [TimeoutsInExternalResources](TimeoutsInExternalResources.md) | Таймауты при работе с внешними ресурсами | Да | Критичный | Ошибка | `unpredictable`<br>`standard` 
 [TooManyReturns](TooManyReturns.md) | Метод не должен содержать много возвратов | Нет | Незначительный | Дефект кода | `brainoverload` 
 [TryNumber](TryNumber.md) | Приведение к числу в попытке | Да | Важный | Дефект кода | `standard` 
 [Typo](Typo.md) | Опечатка | Да | Информационный | Дефект кода | `badpractice` 
 [UnaryPlusInConcatenation](UnaryPlusInConcatenation.md) | Унарный плюс в конкатенации строк | Да | Блокирующий | Ошибка | `suspicious`<br>`brainoverload` 
 [UnionAll](UnionAll.md) | Использование ключевого слова "ОБЪЕДИНИТЬ" в запросах | Да | Незначительный | Дефект кода | `standard`<br>`sql`<br>`performance` 
 [UnknownPreprocessorSymbol](UnknownPreprocessorSymbol.md) | Неизвестный символ препроцессора | Да | Критичный | Ошибка | `standard`<br>`error` 
 [UnreachableCode](UnreachableCode.md) | Недостижимый код | Да | Незначительный | Ошибка | `design`<br>`suspicious` 
 [UnsafeSafeModeMethodCall](UnsafeSafeModeMethodCall.md) | Небезопасное использование функции БезопасныйРежим() | Да | Блокирующий | Ошибка | `deprecated`<br>`error` 
 [UnusedLocalMethod](UnusedLocalMethod.md) | Неиспользуемый локальный метод | Да | Важный | Дефект кода | `standard`<br>`suspicious`<br>`unused` 
 [UnusedParameters](UnusedParameters.md) | Неиспользуемый параметр | Да | Важный | Дефект кода | `design`<br>`unused` 
 [UsageWriteLogEvent](UsageWriteLogEvent.md) | Неверное использование метода "ЗаписьЖурналаРегистрации" | Да | Информационный | Дефект кода | `standard`<br>`badpractice` 
 [UseLessForEach](UseLessForEach.md) | Бесполезный перебор коллекции | Да | Критичный | Ошибка | `clumsy` 
 [UsingCancelParameter](UsingCancelParameter.md) | Работа с параметром "Отказ" | Да | Важный | Дефект кода | `standard`<br>`badpractice` 
 [UsingExternalCodeTools](UsingExternalCodeTools.md) | Использование возможностей выполнения внешнего кода | Да | Критичный | Потенциальная уязвимость | `standard`<br>`design` 
 [UsingFindElementByString](UsingFindElementByString.md) | Использование методов "НайтиПоНаименованию" и "НайтиПоКоду" | Да | Важный | Дефект кода | `standard`<br>`badpractice`<br>`performance` 
 [UsingGoto](UsingGoto.md) | Оператор "Перейти" не должен использоваться | Да | Критичный | Дефект кода | `standard`<br>`badpractice` 
 [UsingHardcodeNetworkAddress](UsingHardcodeNetworkAddress.md) | Хранение ip-адресов в коде | Да | Критичный | Уязвимость | `standard` 
 [UsingHardcodePath](UsingHardcodePath.md) | Хранение путей к файлам в коде | Да | Критичный | Ошибка | `standard` 
 [UsingHardcodeSecretInformation](UsingHardcodeSecretInformation.md) | Хранение конфиденциальной информации в коде | Да | Критичный | Уязвимость | `standard` 
 [UsingModalWindows](UsingModalWindows.md) | Использование модальных окон | Да | Важный | Дефект кода | `standard` 
 [UsingObjectNotAvailableUnix](UsingObjectNotAvailableUnix.md) | Использование объектов недоступных в Unix системах | Да | Критичный | Ошибка | `standard`<br>`lockinos` 
 [UsingServiceTag](UsingServiceTag.md) | Использование служебных тегов | Да | Информационный | Дефект кода | `badpractice` 
 [UsingSynchronousCalls](UsingSynchronousCalls.md) | Использование синхронных вызовов | Да | Важный | Дефект кода | `standard` 
 [UsingThisForm](UsingThisForm.md) | Использование устаревшего свойства "ЭтаФорма" | Да | Незначительный | Дефект кода | `standard`<br>`deprecated` 
 [VirtualTableCallWithoutParameters](VirtualTableCallWithoutParameters.md) | Обращение к виртуальной таблице без параметров | Да | Критичный | Ошибка | `sql`<br>`standard`<br>`performance` 
 [WrongUseOfRollbackTransactionMethod](WrongUseOfRollbackTransactionMethod.md) | Некорректное использование метода ОтменитьТранзакцию() | Да | Критичный | Ошибка | `standard` 
 [YoLetterUsage](YoLetterUsage.md) | Использование буквы "ё" в текстах модулей | Да | Информационный | Дефект кода | `standard` <|MERGE_RESOLUTION|>--- conflicted
+++ resolved
@@ -8,19 +8,11 @@
 
 ## Список реализованных диагностик
 
-<<<<<<< HEAD
-Общее количество: **130**
-
-* Потенциальная уязвимость: **4**
-* Уязвимость: **3**
-* Ошибка: **38**
-=======
 Общее количество: **131**
 
 * Потенциальная уязвимость: **4**
 * Уязвимость: **3**
 * Ошибка: **39**
->>>>>>> a3a45aac
 * Дефект кода: **85**
 
 
