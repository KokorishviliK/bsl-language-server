--- conflicted
+++ resolved
@@ -8,21 +8,12 @@
 
 ## Список реализованных диагностик
 
-<<<<<<< HEAD
-Общее количество: **138**
-
-* Потенциальная уязвимость: **4**
-* Уязвимость: **3**
-* Ошибка: **42**
-* Дефект кода: **89**
-=======
-Общее количество: **139**
+Общее количество: **140**
 
 * Потенциальная уязвимость: **4**
 * Уязвимость: **3**
 * Ошибка: **44**
-* Дефект кода: **88**
->>>>>>> 7230fa4a
+* Дефект кода: **89**
 
 
 | Ключ | Название | Включена по умолчанию | Важность | Тип | Тэги |
