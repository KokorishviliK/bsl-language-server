# Диагностики

Используются для проверки кода на соответствие стандартам кодирования и для поиска возможных ошибок.

Некоторые диагностики выключены по умолчанию. Для их включения используйте [конфигурационный файл](../features/ConfigurationFile.md)</a>.

Для экранирования отдельных участков кода или файлов от срабатывания диагностик можно воспользоваться специальными комментариями вида `// BSLLS:КлючДиагностики-выкл`. Более подробно данная функциональность описана в [Экранирование участков кода](../features/DiagnosticIgnorance.md).

## Список реализованных диагностик

<<<<<<< HEAD
Общее количество: **118**

* Дефект кода: **75**
=======
Общее количество: **120**

* Дефект кода: **77**
>>>>>>> c06fd13a
* Уязвимость: **3**
* Ошибка: **36**
* Потенциальная уязвимость: **4**

| Ключ | Название | Включена по умолчанию | Важность | Тип | Тэги |
| --- | --- | :-: | --- | --- | --- |
 [BeginTransactionBeforeTryCatch](BeginTransactionBeforeTryCatch.md) | Нарушение правил работы с транзакциями для метода 'НачатьТранзакцию' | Да | Важный | Ошибка | `standard` 
 [CachedPublic](CachedPublic.md) | Кеширование программного интерфейса | Да | Важный | Дефект кода | `standard`<br>`design` 
 [CanonicalSpellingKeywords](CanonicalSpellingKeywords.md) | Каноническое написание ключевых слов | Да | Информационный | Дефект кода | `standard` 
 [CodeBlockBeforeSub](CodeBlockBeforeSub.md) | Определения методов должны размещаться перед операторами тела модуля | Да | Блокирующий | Ошибка | `error` 
 [CodeOutOfRegion](CodeOutOfRegion.md) | Код расположен вне области | Да | Информационный | Дефект кода | `standard` 
 [CognitiveComplexity](CognitiveComplexity.md) | Когнитивная сложность | Да | Критичный | Дефект кода | `brainoverload` 
 [CommandModuleExportMethods](CommandModuleExportMethods.md) | Экспортные методы в модулях команд и общих команд | Да | Информационный | Дефект кода | `standard`<br>`clumsy` 
 [CommentedCode](CommentedCode.md) | Закомментированный фрагмент кода | Да | Незначительный | Дефект кода | `standard`<br>`badpractice` 
 [CommitTransactionOutsideTryCatch](CommitTransactionOutsideTryCatch.md) | Нарушение правил работы с транзакциями для метода 'ЗафиксироватьТранзакцию' | Да | Важный | Ошибка | `standard` 
 [CommonModuleAssign](CommonModuleAssign.md) | Присвоение общему модулю | Да | Блокирующий | Ошибка | `error` 
 [CommonModuleInvalidType](CommonModuleInvalidType.md) | Общий модуль недопустимого типа | Да | Важный | Ошибка | `standard`<br>`unpredictable`<br>`design` 
 [CommonModuleNameCached](CommonModuleNameCached.md) | Пропущен постфикс "ПовтИсп" | Да | Важный | Дефект кода | `standard`<br>`badpractice`<br>`unpredictable` 
 [CommonModuleNameClient](CommonModuleNameClient.md) | Пропущен постфикс "Клиент" | Да | Незначительный | Дефект кода | `standard`<br>`badpractice`<br>`unpredictable` 
 [CommonModuleNameClientServer](CommonModuleNameClientServer.md) | Пропущен постфикс "КлиентСервер" | Да | Важный | Дефект кода | `standard`<br>`badpractice`<br>`unpredictable` 
 [CommonModuleNameFullAccess](CommonModuleNameFullAccess.md) | Пропущен постфикс "ПолныеПрава" | Да | Важный | Потенциальная уязвимость | `standard`<br>`badpractice`<br>`unpredictable` 
 [CommonModuleNameGlobal](CommonModuleNameGlobal.md) | Пропущен постфикс "Глобальный" | Да | Важный | Дефект кода | `standard`<br>`badpractice`<br>`brainoverload` 
 [CommonModuleNameGlobalClient](CommonModuleNameGlobalClient.md) | Глобальный модуль с постфиксом "Клиент" | Да | Важный | Дефект кода | `standard` 
 [CommonModuleNameServerCall](CommonModuleNameServerCall.md) | Пропущен постфикс "ВызовСервера" | Да | Незначительный | Дефект кода | `standard`<br>`badpractice`<br>`unpredictable` 
 [CommonModuleNameWords](CommonModuleNameWords.md) | Нерекомендуемое имя общего модуля | Да | Информационный | Дефект кода | `standard` 
 [CompilationDirectiveLost](CompilationDirectiveLost.md) | Директивы компиляции методов | Да | Важный | Дефект кода | `standard`<br>`unpredictable` 
 [CompilationDirectiveNeedLess](CompilationDirectiveNeedLess.md) | Лишняя директива компиляции | Да | Важный | Дефект кода | `clumsy`<br>`standard`<br>`unpredictable` 
 [ConsecutiveEmptyLines](ConsecutiveEmptyLines.md) | Подряд идущие пустые строки | Да | Информационный | Дефект кода | `badpractice` 
 [CreateQueryInCycle](CreateQueryInCycle.md) | Выполнение запроса в цикле | Да | Критичный | Ошибка | `performance` 
 [CyclomaticComplexity](CyclomaticComplexity.md) | Цикломатическая сложность | Да | Критичный | Дефект кода | `brainoverload` 
 [DataExchangeLoading](DataExchangeLoading.md) | Отсутствует проверка признака ОбменДанными.Загрузка в обработчике событий объекта | Да | Критичный | Ошибка | `standard`<br>`badpractice`<br>`unpredictable` 
 [DeletingCollectionItem](DeletingCollectionItem.md) | Удаление элемента при обходе коллекции посредством оператора "Для каждого ... Из ... Цикл" | Да | Важный | Ошибка | `standard`<br>`error` 
 [DeprecatedAttributes8312](DeprecatedAttributes8312.md) | Устаревшие объекты платформы 8.3.12 | Да | Информационный | Дефект кода | `deprecated` 
 [DeprecatedCurrentDate](DeprecatedCurrentDate.md) | Использование устаревшего метода "ТекущаяДата" | Да | Важный | Ошибка | `standard`<br>`deprecated`<br>`unpredictable` 
 [DeprecatedFind](DeprecatedFind.md) | Использование устаревшего метода "Найти" | Да | Незначительный | Дефект кода | `deprecated` 
 [DeprecatedMessage](DeprecatedMessage.md) | Ограничение на использование устаревшего метода "Сообщить" | Да | Незначительный | Дефект кода | `standard`<br>`deprecated` 
 [DeprecatedMethodCall](DeprecatedMethodCall.md) | Устаревшие методы не должны использоваться | Да | Незначительный | Дефект кода | `deprecated`<br>`design` 
 [DeprecatedMethods8310](DeprecatedMethods8310.md) | Использование устаревшего метода клиентского приложения | Да | Информационный | Дефект кода | `deprecated` 
 [DeprecatedMethods8317](DeprecatedMethods8317.md) | Использование устаревших глобальных методов платформы 8.3.17 | Да | Информационный | Дефект кода | `deprecated` 
 [DeprecatedTypeManagedForm](DeprecatedTypeManagedForm.md) | Устаревшее использование типа "УправляемаяФорма" | Да | Информационный | Дефект кода | `standard`<br>`deprecated` 
 [DuplicateRegion](DuplicateRegion.md) | Повторяющиеся разделы модуля | Да | Информационный | Дефект кода | `standard` 
 [EmptyCodeBlock](EmptyCodeBlock.md) | Пустой блок кода | Да | Важный | Дефект кода | `badpractice`<br>`suspicious` 
 [EmptyRegion](EmptyRegion.md) | Область не должна быть пустой | Да | Информационный | Дефект кода | `standard` 
 [EmptyStatement](EmptyStatement.md) | Пустой оператор | Да | Информационный | Дефект кода | `badpractice` 
 [ExcessiveAutoTestCheck](ExcessiveAutoTestCheck.md) | Избыточная проверка параметра АвтоТест | Да | Незначительный | Дефект кода | `standard`<br>`deprecated` 
 [ExecuteExternalCode](ExecuteExternalCode.md) | Выполнение произвольного кода на сервере | Да | Критичный | Уязвимость | `error`<br>`standard` 
 [ExecuteExternalCodeInCommonModule](ExecuteExternalCodeInCommonModule.md) | Выполнение произвольного кода в общем модуле на сервере | Да | Критичный | Потенциальная уязвимость | `badpractice`<br>`standard` 
 [ExportVariables](ExportVariables.md) | Запрет экспортных глобальных переменных модуля | Да | Важный | Дефект кода | `standard`<br>`design`<br>`unpredictable` 
 [ExtraCommas](ExtraCommas.md) | Запятые без указания параметра в конце вызова метода | Да | Важный | Дефект кода | `standard`<br>`badpractice` 
 [FormDataToValue](FormDataToValue.md) | Использование метода ДанныеФормыВЗначение | Да | Информационный | Дефект кода | `badpractice` 
 [FunctionNameStartsWithGet](FunctionNameStartsWithGet.md) | Имя функции не должно начинаться с "Получить" | Нет | Информационный | Дефект кода | `standard` 
 [FunctionOutParameter](FunctionOutParameter.md) | Исходящий параметр функции | Нет | Важный | Дефект кода | `design` 
 [FunctionReturnsSamePrimitive](FunctionReturnsSamePrimitive.md) | Функция всегда возвращает одно и то же примитивное значение | Да | Важный | Ошибка | `design`<br>`badpractice` 
 [FunctionShouldHaveReturn](FunctionShouldHaveReturn.md) | Функция должна содержать возврат | Да | Важный | Ошибка | `suspicious`<br>`unpredictable` 
 [GetFormMethod](GetFormMethod.md) | Использование метода ПолучитьФорму | Да | Важный | Ошибка | `error` 
 [IdenticalExpressions](IdenticalExpressions.md) | Одинаковые выражения слева и справа от "foo" оператора | Да | Важный | Ошибка | `suspicious` 
 [IfConditionComplexity](IfConditionComplexity.md) | Использование сложных выражений в условии оператора "Если" | Да | Незначительный | Дефект кода | `brainoverload` 
 [IfElseDuplicatedCodeBlock](IfElseDuplicatedCodeBlock.md) | Повторяющиеся блоки кода в синтаксической конструкции Если...Тогда...ИначеЕсли... | Да | Незначительный | Дефект кода | `suspicious` 
 [IfElseDuplicatedCondition](IfElseDuplicatedCondition.md) | Повторяющиеся условия в синтаксической конструкции Если...Тогда...ИначеЕсли... | Да | Важный | Дефект кода | `suspicious` 
 [IfElseIfEndsWithElse](IfElseIfEndsWithElse.md) | Использование синтаксической конструкции Если...Тогда...ИначеЕсли... | Да | Важный | Дефект кода | `badpractice` 
 [InvalidCharacterInFile](InvalidCharacterInFile.md) | Недопустимый символ | Да | Важный | Ошибка | `error`<br>`standard`<br>`unpredictable` 
 [IsInRoleMethod](IsInRoleMethod.md) | Использование метода РольДоступна | Да | Важный | Дефект кода | `error` 
 [JoinWithSubQuery](JoinWithSubQuery.md) | Соединение с вложенными запросами | Да | Важный | Дефект кода | `sql`<br>`standard`<br>`performance` 
 [JoinWithVirtualTable](JoinWithVirtualTable.md) | Соединение с виртуальными таблицами | Да | Важный | Дефект кода | `sql`<br>`standard`<br>`performance` 
 [LatinAndCyrillicSymbolInWord](LatinAndCyrillicSymbolInWord.md) | Смешивание латинских и кириллических символов в одном идентификаторе | Да | Незначительный | Дефект кода | `brainoverload`<br>`suspicious` 
 [LineLength](LineLength.md) | Ограничение на длину строки | Да | Незначительный | Дефект кода | `standard`<br>`badpractice` 
 [MagicNumber](MagicNumber.md) | Магические числа | Да | Незначительный | Дефект кода | `badpractice` 
 [MetadataObjectNameLength](MetadataObjectNameLength.md) | Имена объектов метаданных не должны превышать допустимой длины наименования | Да | Важный | Ошибка | `standard` 
 [MethodSize](MethodSize.md) | Ограничение на размер метода | Да | Важный | Дефект кода | `badpractice` 
 [MissingCodeTryCatchEx](MissingCodeTryCatchEx.md) | Конструкция "Попытка...Исключение...КонецПопытки" не содержит кода в исключении | Да | Важный | Ошибка | `standard`<br>`badpractice` 
 [MissingSpace](MissingSpace.md) | Пропущены пробелы слева или справа от операторов `+ - * / = % < > <> <= >=`, от ключевых слов, а так же справа от `,` и `;` | Да | Информационный | Дефект кода | `badpractice` 
 [MissingTemporaryFileDeletion](MissingTemporaryFileDeletion.md) | Отсутствует удаление временного файла после использования | Да | Важный | Ошибка | `badpractice`<br>`standard` 
 [MissingVariablesDescription](MissingVariablesDescription.md) | Все объявления переменных должны иметь описание | Да | Незначительный | Дефект кода | `standard` 
 [MultilingualStringHasAllDeclaredLanguages](MultilingualStringHasAllDeclaredLanguages.md) | Есть локализованный текст для всех заявленных в конфигурации языков | Да | Незначительный | Ошибка | `error`<br>`localize` 
 [MultilingualStringUsingWithTemplate](MultilingualStringUsingWithTemplate.md) | Частично локализованный текст используется в функции СтрШаблон | Да | Важный | Ошибка | `error`<br>`localize` 
 [NestedConstructorsInStructureDeclaration](NestedConstructorsInStructureDeclaration.md) | Использование конструкторов с параметрами при объявлении структуры | Да | Незначительный | Дефект кода | `badpractice`<br>`brainoverload` 
 [NestedFunctionInParameters](NestedFunctionInParameters.md) | Инициализация параметров методов и конструкторов вызовом вложенных методов | Да | Незначительный | Дефект кода | `standard`<br>`brainoverload`<br>`badpractice` 
 [NestedStatements](NestedStatements.md) | Управляющие конструкции не должны быть вложены слишком глубоко | Да | Критичный | Дефект кода | `badpractice`<br>`brainoverload` 
 [NestedTernaryOperator](NestedTernaryOperator.md) | Вложенный тернарный оператор | Да | Важный | Дефект кода | `brainoverload` 
 [NonExportMethodsInApiRegion](NonExportMethodsInApiRegion.md) | Неэкспортные методы в областях ПрограммныйИнтерфейс и СлужебныйПрограммныйИнтерфейс | Да | Важный | Дефект кода | `standard` 
 [NonStandardRegion](NonStandardRegion.md) | Нестандартные разделы модуля | Да | Информационный | Дефект кода | `standard` 
 [NumberOfOptionalParams](NumberOfOptionalParams.md) | Ограничение на количество не обязательных параметров метода | Да | Незначительный | Дефект кода | `standard`<br>`brainoverload` 
 [NumberOfParams](NumberOfParams.md) | Ограничение на количество параметров метода | Да | Незначительный | Дефект кода | `standard`<br>`brainoverload` 
 [NumberOfValuesInStructureConstructor](NumberOfValuesInStructureConstructor.md) | Ограничение на количество значений свойств, передаваемых в конструктор структуры | Да | Незначительный | Дефект кода | `standard`<br>`brainoverload` 
 [OSUsersMethod](OSUsersMethod.md) | Использование метода ПользователиОС | Да | Критичный | Потенциальная уязвимость | `suspicious` 
 [OneStatementPerLine](OneStatementPerLine.md) | Одно выражение в одной строке | Да | Незначительный | Дефект кода | `standard`<br>`design` 
 [OrderOfParams](OrderOfParams.md) | Порядок параметров метода | Да | Важный | Дефект кода | `standard`<br>`design` 
 [PairingBrokenTransaction](PairingBrokenTransaction.md) | Нарушение парности использования методов "НачатьТранзакцию()" и "ЗафиксироватьТранзакцию()" / "ОтменитьТранзакцию()" | Да | Важный | Ошибка | `standard` 
 [ParseError](ParseError.md) | Ошибка разбора исходного кода | Да | Критичный | Ошибка | `error` 
 [ProcedureReturnsValue](ProcedureReturnsValue.md) | Процедура не должна возвращать значение | Да | Блокирующий | Ошибка | `error` 
 [PublicMethodsDescription](PublicMethodsDescription.md) | Все методы программного интерфейса должны иметь описание | Да | Информационный | Дефект кода | `standard`<br>`brainoverload`<br>`badpractice` 
 [RefOveruse](RefOveruse.md) | Избыточное использование «Ссылка» в запросе | Да | Важный | Дефект кода | `sql`<br>`performance` 
 [SelfAssign](SelfAssign.md) | Присвоение переменной самой себе | Да | Важный | Ошибка | `suspicious` 
 [SelfInsertion](SelfInsertion.md) | Вставка коллекции в саму себя | Да | Важный | Ошибка | `standard`<br>`unpredictable`<br>`performance` 
 [SemicolonPresence](SemicolonPresence.md) | Выражение должно заканчиваться символом ";" | Да | Незначительный | Дефект кода | `standard`<br>`badpractice` 
 [SeveralCompilerDirectives](SeveralCompilerDirectives.md) | Ошибочное указание нескольких директив компиляции | Да | Критичный | Ошибка | `unpredictable`<br>`error` 
 [SpaceAtStartComment](SpaceAtStartComment.md) | Пробел в начале комментария | Да | Информационный | Дефект кода | `standard` 
 [StyleElementConstructors](StyleElementConstructors.md) | Конструктор элемента стиля | Да | Незначительный | Ошибка | `standard`<br>`badpractice` 
 [TempFilesDir](TempFilesDir.md) | Вызов функции КаталогВременныхФайлов() | Да | Важный | Дефект кода | `standard`<br>`badpractice` 
 [TernaryOperatorUsage](TernaryOperatorUsage.md) | Использование тернарного оператора | Нет | Незначительный | Дефект кода | `brainoverload` 
 [ThisObjectAssign](ThisObjectAssign.md) | Присвоение значения свойству ЭтотОбъект | Да | Блокирующий | Ошибка | `error` 
 [TimeoutsInExternalResources](TimeoutsInExternalResources.md) | Таймауты при работе с внешними ресурсами | Да | Критичный | Ошибка | `unpredictable`<br>`standard` 
 [TooManyReturns](TooManyReturns.md) | Метод не должен содержать много возвратов | Нет | Незначительный | Дефект кода | `brainoverload` 
 [TryNumber](TryNumber.md) | Приведение к числу в попытке | Да | Важный | Дефект кода | `standard` 
 [Typo](Typo.md) | Опечатка | Да | Информационный | Дефект кода | `badpractice` 
 [UnaryPlusInConcatenation](UnaryPlusInConcatenation.md) | Унарный плюс в конкатенации строк | Да | Блокирующий | Ошибка | `suspicious`<br>`brainoverload` 
 [UnionAll](UnionAll.md) | Использование ключевого слова "ОБЪЕДИНИТЬ" в запросах | Да | Незначительный | Дефект кода | `standard`<br>`sql`<br>`performance` 
 [UnknownPreprocessorSymbol](UnknownPreprocessorSymbol.md) | Неизвестный символ препроцессора | Да | Критичный | Ошибка | `standard`<br>`error` 
 [UnreachableCode](UnreachableCode.md) | Недостижимый код | Да | Незначительный | Ошибка | `design`<br>`suspicious` 
 [UnsafeSafeModeMethodCall](UnsafeSafeModeMethodCall.md) | Небезопасное использование функции БезопасныйРежим() | Да | Блокирующий | Ошибка | `deprecated`<br>`error` 
 [UnusedLocalMethod](UnusedLocalMethod.md) | Неиспользуемый локальный метод | Да | Важный | Дефект кода | `standard`<br>`suspicious`<br>`unused` 
 [UnusedParameters](UnusedParameters.md) | Неиспользуемый параметр | Да | Важный | Дефект кода | `design`<br>`unused` 
 [UseLessForEach](UseLessForEach.md) | Бесполезный перебор коллекции | Да | Критичный | Ошибка | `clumsy` 
 [UsingCancelParameter](UsingCancelParameter.md) | Работа с параметром "Отказ" | Да | Важный | Дефект кода | `standard`<br>`badpractice` 
 [UsingExternalCodeTools](UsingExternalCodeTools.md) | Использование возможностей выполнения внешнего кода | Да | Критичный | Потенциальная уязвимость | `standard`<br>`design` 
 [UsingFindElementByString](UsingFindElementByString.md) | Использование методов "НайтиПоНаименованию" и "НайтиПоКоду" | Да | Важный | Дефект кода | `standard`<br>`badpractice`<br>`performance` 
 [UsingGoto](UsingGoto.md) | Оператор "Перейти" не должен использоваться | Да | Критичный | Дефект кода | `standard`<br>`badpractice` 
 [UsingHardcodeNetworkAddress](UsingHardcodeNetworkAddress.md) | Хранение ip-адресов в коде | Да | Критичный | Уязвимость | `standard` 
 [UsingHardcodePath](UsingHardcodePath.md) | Хранение путей к файлам в коде | Да | Критичный | Ошибка | `standard` 
 [UsingHardcodeSecretInformation](UsingHardcodeSecretInformation.md) | Хранение конфиденциальной информации в коде | Да | Критичный | Уязвимость | `standard` 
 [UsingModalWindows](UsingModalWindows.md) | Использование модальных окон | Да | Важный | Дефект кода | `standard` 
 [UsingObjectNotAvailableUnix](UsingObjectNotAvailableUnix.md) | Использование объектов недоступных в Unix системах | Да | Критичный | Ошибка | `standard`<br>`lockinos` 
 [UsingServiceTag](UsingServiceTag.md) | Использование служебных тегов | Да | Информационный | Дефект кода | `badpractice` 
 [UsingSynchronousCalls](UsingSynchronousCalls.md) | Использование синхронных вызовов | Да | Важный | Дефект кода | `standard` 
 [UsingThisForm](UsingThisForm.md) | Использование устаревшего свойства "ЭтаФорма" | Да | Незначительный | Дефект кода | `standard`<br>`deprecated` 
 [WrongUseOfRollbackTransactionMethod](WrongUseOfRollbackTransactionMethod.md) | Некорректное использование метода ОтменитьТранзакцию() | Да | Критичный | Ошибка | `standard` 
 [YoLetterUsage](YoLetterUsage.md) | Использование буквы "ё" в текстах модулей | Да | Информационный | Дефект кода | `standard` <|MERGE_RESOLUTION|>--- conflicted
+++ resolved
@@ -8,15 +8,9 @@
 
 ## Список реализованных диагностик
 
-<<<<<<< HEAD
-Общее количество: **118**
+Общее количество: **121**
 
-* Дефект кода: **75**
-=======
-Общее количество: **120**
-
-* Дефект кода: **77**
->>>>>>> c06fd13a
+* Дефект кода: **78**
 * Уязвимость: **3**
 * Ошибка: **36**
 * Потенциальная уязвимость: **4**
