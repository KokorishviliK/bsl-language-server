# Диагностики

Используются для проверки кода на соответствие стандартам кодирования и для поиска возможных ошибок.

Некоторые диагностики выключены по умолчанию. Для их включения используйте [конфигурационный файл](../features/ConfigurationFile.md)</a>.

Для экранирования отдельных участков кода или файлов от срабатывания диагностик можно воспользоваться специальными комментариями вида `// BSLLS:КлючДиагностики-выкл`. Более подробно данная функциональность описана в [Экранирование участков кода](../features/DiagnosticIgnorance.md).

## Список реализованных диагностик

<<<<<<< HEAD
Общее количество: **134**

* Потенциальная уязвимость: **4**
* Уязвимость: **3**
* Ошибка: **40**
=======
Общее количество: **133**

* Потенциальная уязвимость: **4**
* Уязвимость: **3**
* Ошибка: **39**
>>>>>>> 443229cb
* Дефект кода: **87**


| Ключ | Название | Включена по умолчанию | Важность | Тип | Тэги |
| --- | --- | :-: | --- | --- | --- |
 [BeginTransactionBeforeTryCatch](BeginTransactionBeforeTryCatch.md) | Нарушение правил работы с транзакциями для метода 'НачатьТранзакцию' | Да | Важный | Ошибка | `standard` 
 [CachedPublic](CachedPublic.md) | Кеширование программного интерфейса | Да | Важный | Дефект кода | `standard`<br>`design` 
 [CanonicalSpellingKeywords](CanonicalSpellingKeywords.md) | Каноническое написание ключевых слов | Да | Информационный | Дефект кода | `standard` 
 [CodeBlockBeforeSub](CodeBlockBeforeSub.md) | Определения методов должны размещаться перед операторами тела модуля | Да | Блокирующий | Ошибка | `error` 
 [CodeOutOfRegion](CodeOutOfRegion.md) | Код расположен вне области | Да | Информационный | Дефект кода | `standard` 
 [CognitiveComplexity](CognitiveComplexity.md) | Когнитивная сложность | Да | Критичный | Дефект кода | `brainoverload` 
 [CommandModuleExportMethods](CommandModuleExportMethods.md) | Экспортные методы в модулях команд и общих команд | Да | Информационный | Дефект кода | `standard`<br>`clumsy` 
 [CommentedCode](CommentedCode.md) | Закомментированный фрагмент кода | Да | Незначительный | Дефект кода | `standard`<br>`badpractice` 
 [CommitTransactionOutsideTryCatch](CommitTransactionOutsideTryCatch.md) | Нарушение правил работы с транзакциями для метода 'ЗафиксироватьТранзакцию' | Да | Важный | Ошибка | `standard` 
 [CommonModuleAssign](CommonModuleAssign.md) | Присвоение общему модулю | Да | Блокирующий | Ошибка | `error` 
 [CommonModuleInvalidType](CommonModuleInvalidType.md) | Общий модуль недопустимого типа | Да | Важный | Ошибка | `standard`<br>`unpredictable`<br>`design` 
 [CommonModuleNameCached](CommonModuleNameCached.md) | Пропущен постфикс "ПовтИсп" | Да | Важный | Дефект кода | `standard`<br>`badpractice`<br>`unpredictable` 
 [CommonModuleNameClient](CommonModuleNameClient.md) | Пропущен постфикс "Клиент" | Да | Незначительный | Дефект кода | `standard`<br>`badpractice`<br>`unpredictable` 
 [CommonModuleNameClientServer](CommonModuleNameClientServer.md) | Пропущен постфикс "КлиентСервер" | Да | Важный | Дефект кода | `standard`<br>`badpractice`<br>`unpredictable` 
 [CommonModuleNameFullAccess](CommonModuleNameFullAccess.md) | Пропущен постфикс "ПолныеПрава" | Да | Важный | Потенциальная уязвимость | `standard`<br>`badpractice`<br>`unpredictable` 
 [CommonModuleNameGlobal](CommonModuleNameGlobal.md) | Пропущен постфикс "Глобальный" | Да | Важный | Дефект кода | `standard`<br>`badpractice`<br>`brainoverload` 
 [CommonModuleNameGlobalClient](CommonModuleNameGlobalClient.md) | Глобальный модуль с постфиксом "Клиент" | Да | Важный | Дефект кода | `standard` 
 [CommonModuleNameServerCall](CommonModuleNameServerCall.md) | Пропущен постфикс "ВызовСервера" | Да | Незначительный | Дефект кода | `standard`<br>`badpractice`<br>`unpredictable` 
 [CommonModuleNameWords](CommonModuleNameWords.md) | Нерекомендуемое имя общего модуля | Да | Информационный | Дефект кода | `standard` 
 [CompilationDirectiveLost](CompilationDirectiveLost.md) | Директивы компиляции методов | Да | Важный | Дефект кода | `standard`<br>`unpredictable` 
 [CompilationDirectiveNeedLess](CompilationDirectiveNeedLess.md) | Лишняя директива компиляции | Да | Важный | Дефект кода | `clumsy`<br>`standard`<br>`unpredictable` 
 [ConsecutiveEmptyLines](ConsecutiveEmptyLines.md) | Подряд идущие пустые строки | Да | Информационный | Дефект кода | `badpractice` 
 [CrazyMultilineString](CrazyMultilineString.md) | Безумные многострочные литералы | Да | Важный | Дефект кода | `badpractice`<br>`suspicious`<br>`unpredictable` 
 [CreateQueryInCycle](CreateQueryInCycle.md) | Выполнение запроса в цикле | Да | Критичный | Ошибка | `performance` 
 [CyclomaticComplexity](CyclomaticComplexity.md) | Цикломатическая сложность | Да | Критичный | Дефект кода | `brainoverload` 
 [DataExchangeLoading](DataExchangeLoading.md) | Отсутствует проверка признака ОбменДанными.Загрузка в обработчике событий объекта | Да | Критичный | Ошибка | `standard`<br>`badpractice`<br>`unpredictable` 
 [DeletingCollectionItem](DeletingCollectionItem.md) | Удаление элемента при обходе коллекции посредством оператора "Для каждого ... Из ... Цикл" | Да | Важный | Ошибка | `standard`<br>`error` 
 [DeprecatedAttributes8312](DeprecatedAttributes8312.md) | Устаревшие объекты платформы 8.3.12 | Да | Информационный | Дефект кода | `deprecated` 
 [DeprecatedCurrentDate](DeprecatedCurrentDate.md) | Использование устаревшего метода "ТекущаяДата" | Да | Важный | Ошибка | `standard`<br>`deprecated`<br>`unpredictable` 
 [DeprecatedFind](DeprecatedFind.md) | Использование устаревшего метода "Найти" | Да | Незначительный | Дефект кода | `deprecated` 
 [DeprecatedMessage](DeprecatedMessage.md) | Ограничение на использование устаревшего метода "Сообщить" | Да | Незначительный | Дефект кода | `standard`<br>`deprecated` 
 [DeprecatedMethodCall](DeprecatedMethodCall.md) | Устаревшие методы не должны использоваться | Да | Незначительный | Дефект кода | `deprecated`<br>`design` 
 [DeprecatedMethods8310](DeprecatedMethods8310.md) | Использование устаревшего метода клиентского приложения | Да | Информационный | Дефект кода | `deprecated` 
 [DeprecatedMethods8317](DeprecatedMethods8317.md) | Использование устаревших глобальных методов платформы 8.3.17 | Да | Информационный | Дефект кода | `deprecated` 
 [DeprecatedTypeManagedForm](DeprecatedTypeManagedForm.md) | Устаревшее использование типа "УправляемаяФорма" | Да | Информационный | Дефект кода | `standard`<br>`deprecated` 
 [DuplicateRegion](DuplicateRegion.md) | Повторяющиеся разделы модуля | Да | Информационный | Дефект кода | `standard` 
 [EmptyCodeBlock](EmptyCodeBlock.md) | Пустой блок кода | Да | Важный | Дефект кода | `badpractice`<br>`suspicious` 
 [EmptyRegion](EmptyRegion.md) | Область не должна быть пустой | Да | Информационный | Дефект кода | `standard` 
 [EmptyStatement](EmptyStatement.md) | Пустой оператор | Да | Информационный | Дефект кода | `badpractice` 
 [ExcessiveAutoTestCheck](ExcessiveAutoTestCheck.md) | Избыточная проверка параметра АвтоТест | Да | Незначительный | Дефект кода | `standard`<br>`deprecated` 
 [ExecuteExternalCode](ExecuteExternalCode.md) | Выполнение произвольного кода на сервере | Да | Критичный | Уязвимость | `error`<br>`standard` 
 [ExecuteExternalCodeInCommonModule](ExecuteExternalCodeInCommonModule.md) | Выполнение произвольного кода в общем модуле на сервере | Да | Критичный | Потенциальная уязвимость | `badpractice`<br>`standard` 
 [ExportVariables](ExportVariables.md) | Запрет экспортных глобальных переменных модуля | Да | Важный | Дефект кода | `standard`<br>`design`<br>`unpredictable` 
 [ExtraCommas](ExtraCommas.md) | Запятые без указания параметра в конце вызова метода | Да | Важный | Дефект кода | `standard`<br>`badpractice` 
 [FormDataToValue](FormDataToValue.md) | Использование метода ДанныеФормыВЗначение | Да | Информационный | Дефект кода | `badpractice` 
 [FullOuterJoinQuery](FullOuterJoinQuery.md) | Использование конструкции "ПОЛНОЕ ВНЕШНЕЕ СОЕДИНЕНИЕ" в запросах | Да | Важный | Дефект кода | `sql`<br>`standard`<br>`performance` 
 [FunctionNameStartsWithGet](FunctionNameStartsWithGet.md) | Имя функции не должно начинаться с "Получить" | Нет | Информационный | Дефект кода | `standard` 
 [FunctionOutParameter](FunctionOutParameter.md) | Исходящий параметр функции | Нет | Важный | Дефект кода | `design` 
 [FunctionReturnsSamePrimitive](FunctionReturnsSamePrimitive.md) | Функция всегда возвращает одно и то же примитивное значение | Да | Важный | Ошибка | `design`<br>`badpractice` 
 [FunctionShouldHaveReturn](FunctionShouldHaveReturn.md) | Функция должна содержать возврат | Да | Важный | Ошибка | `suspicious`<br>`unpredictable` 
 [GetFormMethod](GetFormMethod.md) | Использование метода ПолучитьФорму | Да | Важный | Ошибка | `error` 
 [GlobalContextMethodCollision8312](GlobalContextMethodCollision8312.md) | Конфликт имен методов с методами глобального контекста | Да | Блокирующий | Ошибка | `error`<br>`unpredictable` 
 [IdenticalExpressions](IdenticalExpressions.md) | Одинаковые выражения слева и справа от "foo" оператора | Да | Важный | Ошибка | `suspicious` 
 [IfConditionComplexity](IfConditionComplexity.md) | Использование сложных выражений в условии оператора "Если" | Да | Незначительный | Дефект кода | `brainoverload` 
 [IfElseDuplicatedCodeBlock](IfElseDuplicatedCodeBlock.md) | Повторяющиеся блоки кода в синтаксической конструкции Если...Тогда...ИначеЕсли... | Да | Незначительный | Дефект кода | `suspicious` 
 [IfElseDuplicatedCondition](IfElseDuplicatedCondition.md) | Повторяющиеся условия в синтаксической конструкции Если...Тогда...ИначеЕсли... | Да | Важный | Дефект кода | `suspicious` 
 [IfElseIfEndsWithElse](IfElseIfEndsWithElse.md) | Использование синтаксической конструкции Если...Тогда...ИначеЕсли... | Да | Важный | Дефект кода | `badpractice` 
 [InvalidCharacterInFile](InvalidCharacterInFile.md) | Недопустимый символ | Да | Важный | Ошибка | `error`<br>`standard`<br>`unpredictable` 
 [IsInRoleMethod](IsInRoleMethod.md) | Использование метода РольДоступна | Да | Важный | Дефект кода | `error` 
 [JoinWithSubQuery](JoinWithSubQuery.md) | Соединение с вложенными запросами | Да | Важный | Дефект кода | `sql`<br>`standard`<br>`performance` 
 [JoinWithVirtualTable](JoinWithVirtualTable.md) | Соединение с виртуальными таблицами | Да | Важный | Дефект кода | `sql`<br>`standard`<br>`performance` 
 [LatinAndCyrillicSymbolInWord](LatinAndCyrillicSymbolInWord.md) | Смешивание латинских и кириллических символов в одном идентификаторе | Да | Незначительный | Дефект кода | `brainoverload`<br>`suspicious` 
 [LineLength](LineLength.md) | Ограничение на длину строки | Да | Незначительный | Дефект кода | `standard`<br>`badpractice` 
 [LogicalOrInTheWhereSectionOfQuery](LogicalOrInTheWhereSectionOfQuery.md) | Использование логического "ИЛИ" в секции "ГДЕ" запроса | Да | Важный | Дефект кода | `sql`<br>`performance`<br>`standard` 
 [MagicDate](MagicDate.md) | Магические даты | Да | Незначительный | Дефект кода | `badpractice`<br>`brainoverload` 
 [MagicNumber](MagicNumber.md) | Магические числа | Да | Незначительный | Дефект кода | `badpractice` 
 [MetadataObjectNameLength](MetadataObjectNameLength.md) | Имена объектов метаданных не должны превышать допустимой длины наименования | Да | Важный | Ошибка | `standard` 
 [MethodSize](MethodSize.md) | Ограничение на размер метода | Да | Важный | Дефект кода | `badpractice` 
 [MissingCodeTryCatchEx](MissingCodeTryCatchEx.md) | Конструкция "Попытка...Исключение...КонецПопытки" не содержит кода в исключении | Да | Важный | Ошибка | `standard`<br>`badpractice` 
 [MissingEventSubscriptionHandler](MissingEventSubscriptionHandler.md) | Отсутствует обработчик подписки на событие | Да | Блокирующий | Ошибка | `error` 
 [MissingParameterDescription](MissingParameterDescription.md) | Отсутствует описание параметров метода | Да | Важный | Дефект кода | `standard`<br>`badpractice` 
 [MissingReturnedValueDescription](MissingReturnedValueDescription.md) | Отсутствует описание возвращаемого значения функции | Да | Важный | Дефект кода | `standard`<br>`badpractice` 
 [MissingSpace](MissingSpace.md) | Пропущены пробелы слева или справа от операторов `+ - * / = % < > <> <= >=`, от ключевых слов, а так же справа от `,` и `;` | Да | Информационный | Дефект кода | `badpractice` 
 [MissingTemporaryFileDeletion](MissingTemporaryFileDeletion.md) | Отсутствует удаление временного файла после использования | Да | Важный | Ошибка | `badpractice`<br>`standard` 
 [MissingVariablesDescription](MissingVariablesDescription.md) | Все объявления переменных должны иметь описание | Да | Незначительный | Дефект кода | `standard` 
 [MultilineStringInQuery](MultilineStringInQuery.md) | Многострочный литерал в запросе | Да | Критичный | Ошибка | `badpractice`<br>`suspicious`<br>`unpredictable` 
 [MultilingualStringHasAllDeclaredLanguages](MultilingualStringHasAllDeclaredLanguages.md) | Есть локализованный текст для всех заявленных в конфигурации языков | Да | Незначительный | Ошибка | `error`<br>`localize` 
 [MultilingualStringUsingWithTemplate](MultilingualStringUsingWithTemplate.md) | Частично локализованный текст используется в функции СтрШаблон | Да | Важный | Ошибка | `error`<br>`localize` 
 [NestedConstructorsInStructureDeclaration](NestedConstructorsInStructureDeclaration.md) | Использование конструкторов с параметрами при объявлении структуры | Да | Незначительный | Дефект кода | `badpractice`<br>`brainoverload` 
 [NestedFunctionInParameters](NestedFunctionInParameters.md) | Инициализация параметров методов и конструкторов вызовом вложенных методов | Да | Незначительный | Дефект кода | `standard`<br>`brainoverload`<br>`badpractice` 
 [NestedStatements](NestedStatements.md) | Управляющие конструкции не должны быть вложены слишком глубоко | Да | Критичный | Дефект кода | `badpractice`<br>`brainoverload` 
 [NestedTernaryOperator](NestedTernaryOperator.md) | Вложенный тернарный оператор | Да | Важный | Дефект кода | `brainoverload` 
 [NonExportMethodsInApiRegion](NonExportMethodsInApiRegion.md) | Неэкспортные методы в областях ПрограммныйИнтерфейс и СлужебныйПрограммныйИнтерфейс | Да | Важный | Дефект кода | `standard` 
 [NonStandardRegion](NonStandardRegion.md) | Нестандартные разделы модуля | Да | Информационный | Дефект кода | `standard` 
 [NumberOfOptionalParams](NumberOfOptionalParams.md) | Ограничение на количество не обязательных параметров метода | Да | Незначительный | Дефект кода | `standard`<br>`brainoverload` 
 [NumberOfParams](NumberOfParams.md) | Ограничение на количество параметров метода | Да | Незначительный | Дефект кода | `standard`<br>`brainoverload` 
 [NumberOfValuesInStructureConstructor](NumberOfValuesInStructureConstructor.md) | Ограничение на количество значений свойств, передаваемых в конструктор структуры | Да | Незначительный | Дефект кода | `standard`<br>`brainoverload` 
 [OSUsersMethod](OSUsersMethod.md) | Использование метода ПользователиОС | Да | Критичный | Потенциальная уязвимость | `suspicious` 
 [OneStatementPerLine](OneStatementPerLine.md) | Одно выражение в одной строке | Да | Незначительный | Дефект кода | `standard`<br>`design` 
 [OrderOfParams](OrderOfParams.md) | Порядок параметров метода | Да | Важный | Дефект кода | `standard`<br>`design` 
 [OrdinaryAppSupport](OrdinaryAppSupport.md) | Поддержка обычного приложения | Да | Важный | Дефект кода | `standard`<br>`unpredictable` 
 [PairingBrokenTransaction](PairingBrokenTransaction.md) | Нарушение парности использования методов "НачатьТранзакцию()" и "ЗафиксироватьТранзакцию()" / "ОтменитьТранзакцию()" | Да | Важный | Ошибка | `standard` 
 [ParseError](ParseError.md) | Ошибка разбора исходного кода | Да | Критичный | Ошибка | `error` 
 [ProcedureReturnsValue](ProcedureReturnsValue.md) | Процедура не должна возвращать значение | Да | Блокирующий | Ошибка | `error` 
 [PublicMethodsDescription](PublicMethodsDescription.md) | Все методы программного интерфейса должны иметь описание | Да | Информационный | Дефект кода | `standard`<br>`brainoverload`<br>`badpractice` 
 [RedundantAccessToObject](RedundantAccessToObject.md) | Избыточное обращение к объекту | Да | Информационный | Дефект кода | `standard`<br>`clumsy` 
 [RefOveruse](RefOveruse.md) | Избыточное использование "Ссылка" в запросе | Да | Важный | Дефект кода | `sql`<br>`performance` 
 [SelectTopWithoutOrderBy](SelectTopWithoutOrderBy.md) | Использование 'ВЫБРАТЬ ПЕРВЫЕ' без 'УПОРЯДОЧИТЬ ПО' | Да | Важный | Дефект кода | `standard`<br>`sql`<br>`suspicious` 
 [SelfAssign](SelfAssign.md) | Присвоение переменной самой себе | Да | Важный | Ошибка | `suspicious` 
 [SelfInsertion](SelfInsertion.md) | Вставка коллекции в саму себя | Да | Важный | Ошибка | `standard`<br>`unpredictable`<br>`performance` 
 [SemicolonPresence](SemicolonPresence.md) | Выражение должно заканчиваться символом ";" | Да | Незначительный | Дефект кода | `standard`<br>`badpractice` 
 [SeveralCompilerDirectives](SeveralCompilerDirectives.md) | Ошибочное указание нескольких директив компиляции | Да | Критичный | Ошибка | `unpredictable`<br>`error` 
 [SpaceAtStartComment](SpaceAtStartComment.md) | Пробел в начале комментария | Да | Информационный | Дефект кода | `standard` 
 [StyleElementConstructors](StyleElementConstructors.md) | Конструктор элемента стиля | Да | Незначительный | Ошибка | `standard`<br>`badpractice` 
 [TempFilesDir](TempFilesDir.md) | Вызов функции КаталогВременныхФайлов() | Да | Важный | Дефект кода | `standard`<br>`badpractice` 
 [TernaryOperatorUsage](TernaryOperatorUsage.md) | Использование тернарного оператора | Нет | Незначительный | Дефект кода | `brainoverload` 
 [ThisObjectAssign](ThisObjectAssign.md) | Присвоение значения свойству ЭтотОбъект | Да | Блокирующий | Ошибка | `error` 
 [TimeoutsInExternalResources](TimeoutsInExternalResources.md) | Таймауты при работе с внешними ресурсами | Да | Критичный | Ошибка | `unpredictable`<br>`standard` 
 [TooManyReturns](TooManyReturns.md) | Метод не должен содержать много возвратов | Нет | Незначительный | Дефект кода | `brainoverload` 
 [TryNumber](TryNumber.md) | Приведение к числу в попытке | Да | Важный | Дефект кода | `standard` 
 [Typo](Typo.md) | Опечатка | Да | Информационный | Дефект кода | `badpractice` 
 [UnaryPlusInConcatenation](UnaryPlusInConcatenation.md) | Унарный плюс в конкатенации строк | Да | Блокирующий | Ошибка | `suspicious`<br>`brainoverload` 
 [UnionAll](UnionAll.md) | Использование ключевого слова "ОБЪЕДИНИТЬ" в запросах | Да | Незначительный | Дефект кода | `standard`<br>`sql`<br>`performance` 
 [UnknownPreprocessorSymbol](UnknownPreprocessorSymbol.md) | Неизвестный символ препроцессора | Да | Критичный | Ошибка | `standard`<br>`error` 
 [UnreachableCode](UnreachableCode.md) | Недостижимый код | Да | Незначительный | Ошибка | `design`<br>`suspicious` 
 [UnsafeSafeModeMethodCall](UnsafeSafeModeMethodCall.md) | Небезопасное использование функции БезопасныйРежим() | Да | Блокирующий | Ошибка | `deprecated`<br>`error` 
 [UnusedLocalMethod](UnusedLocalMethod.md) | Неиспользуемый локальный метод | Да | Важный | Дефект кода | `standard`<br>`suspicious`<br>`unused` 
 [UnusedParameters](UnusedParameters.md) | Неиспользуемый параметр | Да | Важный | Дефект кода | `design`<br>`unused` 
 [UsageWriteLogEvent](UsageWriteLogEvent.md) | Неверное использование метода "ЗаписьЖурналаРегистрации" | Да | Информационный | Дефект кода | `standard`<br>`badpractice` 
 [UseLessForEach](UseLessForEach.md) | Бесполезный перебор коллекции | Да | Критичный | Ошибка | `clumsy` 
 [UsingCancelParameter](UsingCancelParameter.md) | Работа с параметром "Отказ" | Да | Важный | Дефект кода | `standard`<br>`badpractice` 
 [UsingExternalCodeTools](UsingExternalCodeTools.md) | Использование возможностей выполнения внешнего кода | Да | Критичный | Потенциальная уязвимость | `standard`<br>`design` 
 [UsingFindElementByString](UsingFindElementByString.md) | Использование методов "НайтиПоНаименованию" и "НайтиПоКоду" | Да | Важный | Дефект кода | `standard`<br>`badpractice`<br>`performance` 
 [UsingGoto](UsingGoto.md) | Оператор "Перейти" не должен использоваться | Да | Критичный | Дефект кода | `standard`<br>`badpractice` 
 [UsingHardcodeNetworkAddress](UsingHardcodeNetworkAddress.md) | Хранение ip-адресов в коде | Да | Критичный | Уязвимость | `standard` 
 [UsingHardcodePath](UsingHardcodePath.md) | Хранение путей к файлам в коде | Да | Критичный | Ошибка | `standard` 
 [UsingHardcodeSecretInformation](UsingHardcodeSecretInformation.md) | Хранение конфиденциальной информации в коде | Да | Критичный | Уязвимость | `standard` 
 [UsingModalWindows](UsingModalWindows.md) | Использование модальных окон | Да | Важный | Дефект кода | `standard` 
 [UsingObjectNotAvailableUnix](UsingObjectNotAvailableUnix.md) | Использование объектов недоступных в Unix системах | Да | Критичный | Ошибка | `standard`<br>`lockinos` 
 [UsingServiceTag](UsingServiceTag.md) | Использование служебных тегов | Да | Информационный | Дефект кода | `badpractice` 
 [UsingSynchronousCalls](UsingSynchronousCalls.md) | Использование синхронных вызовов | Да | Важный | Дефект кода | `standard` 
 [UsingThisForm](UsingThisForm.md) | Использование устаревшего свойства "ЭтаФорма" | Да | Незначительный | Дефект кода | `standard`<br>`deprecated` 
 [VirtualTableCallWithoutParameters](VirtualTableCallWithoutParameters.md) | Обращение к виртуальной таблице без параметров | Да | Критичный | Ошибка | `sql`<br>`standard`<br>`performance` 
 [WrongUseOfRollbackTransactionMethod](WrongUseOfRollbackTransactionMethod.md) | Некорректное использование метода ОтменитьТранзакцию() | Да | Критичный | Ошибка | `standard` 
 [YoLetterUsage](YoLetterUsage.md) | Использование буквы "ё" в текстах модулей | Да | Информационный | Дефект кода | `standard` <|MERGE_RESOLUTION|>--- conflicted
+++ resolved
@@ -8,20 +8,12 @@
 
 ## Список реализованных диагностик
 
-<<<<<<< HEAD
-Общее количество: **134**
+Общее количество: **135**
 
 * Потенциальная уязвимость: **4**
 * Уязвимость: **3**
 * Ошибка: **40**
-=======
-Общее количество: **133**
-
-* Потенциальная уязвимость: **4**
-* Уязвимость: **3**
-* Ошибка: **39**
->>>>>>> 443229cb
-* Дефект кода: **87**
+* Дефект кода: **88**
 
 
 | Ключ | Название | Включена по умолчанию | Важность | Тип | Тэги |
