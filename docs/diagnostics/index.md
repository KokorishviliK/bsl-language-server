--- conflicted
+++ resolved
@@ -8,15 +8,9 @@
 
 ## Список реализованных диагностик
 
-<<<<<<< HEAD
-Общее количество: **95**
-
-* Дефект кода: **60**
-=======
 Общее количество: **102**
 
 * Дефект кода: **65**
->>>>>>> 748d17b8
 * Уязвимость: **2**
 * Ошибка: **32**
 * Потенциальная уязвимость: **3**
@@ -68,7 +62,6 @@
 | [IfElseDuplicatedCondition](IfElseDuplicatedCondition.md) | Повторяющиеся условия в синтаксической конструкции Если...Тогда...ИначеЕсли... | Да | Важный | Дефект кода | `suspicious` |
 | [IfElseIfEndsWithElse](IfElseIfEndsWithElse.md) | Использование синтаксической конструкции Если...Тогда...ИначеЕсли... | Да | Важный | Дефект кода | `badpractice` |
 | [InvalidCharacterInFile](InvalidCharacterInFile.md) | Недопустимый символ | Да | Важный | Ошибка | `error`<br/>`standard`<br/>`unpredictable` |
-| [IsInRoleMethodDiagnostic](IsInRoleMethodDiagnostic.md) | Использование метода РольДоступна | Да | Важный | Дефект кода | `error` |
 | [LineLength](LineLength.md) | Ограничение на длину строки | Да | Незначительный | Дефект кода | `standard`<br/>`badpractice` |
 | [MagicNumber](MagicNumber.md) | Магические числа | Да | Незначительный | Дефект кода | `badpractice` |
 | [MethodSize](MethodSize.md) | Ограничение на размер метода | Да | Важный | Дефект кода | `badpractice` |
