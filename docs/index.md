--- conflicted
+++ resolved
@@ -156,64 +156,6 @@
 
 ### Список реализованных диагностик
 
-<<<<<<< HEAD
-| Ключ | Название | Включена по умолчанию |
-| --- | --- | :-: |
-| [BeginTransactionBeforeTryCatch](diagnostics/BeginTransactionBeforeTryCatch.md) | Нарушение правил работы с транзакциями для метода 'НачатьТранзакцию' | Да |
-| [CanonicalSpellingKeywords](diagnostics/CanonicalSpellingKeywords.md) | Каноническое написание ключевых слов | Да |
-| [CognitiveComplexity](diagnostics/CognitiveComplexity.md) | Когнитивная сложность | Да |
-| [CommentedCode](diagnostics/CommentedCode.md) | Закомментированный фрагмент кода | Да |
-| [CommitTransactionOutsideTryCatch](diagnostics/CommitTransactionOutsideTryCatch.md) | Нарушение правил работы с транзакциями для метода 'ЗафиксироватьТранзакцию' | Да |
-| [DeletingCollectionItem](diagnostics/DeletingCollectionItem.md) | Удаление элемента при обходе коллекции посредством оператора "Для каждого ... Из ... Цикл" | Да |
-| [DeprecatedMessage](diagnostics/DeprecatedMessage.md) | Ограничение на использование устаревшего метода "Сообщить" | Да |
-| [EmptyCodeBlock](diagnostics/EmptyCodeBlock.md) | Пустой блок кода | Да |
-| [EmptyStatement](diagnostics/EmptyStatement.md) | Пустой оператор | Да |
-| [ExtraCommas](diagnostics/ExtraCommas.md) | Лишние запятые при вызове метода | Да |
-| [FunctionShouldHaveReturn](diagnostics/FunctionShouldHaveReturn.md) | Функция должна содержать возврат | Да |
-| [IdenticalExpressions](diagnostics/IdenticalExpressions.md) | Одинаковые выражения слева и справа от "foo" оператора | Да |
-| [IfConditionComplexity](diagnostics/IfConditionComplexity.md) | Слишком сложное условие оператора Если | Да |
-| [IfElseDuplicatedCodeBlock](diagnostics/IfElseDuplicatedCodeBlock.md) | Повторяющиеся блоки кода в синтаксической конструкции Если…Тогда…ИначеЕсли… | Да |
-| [IfElseDuplicatedCondition](diagnostics/IfElseDuplicatedCondition.md) | Повторяющиеся условия в синтаксической конструкции Если…Тогда…ИначеЕсли… | Да |
-| [IfElseIfEndsWithElse](diagnostics/IfElseIfEndsWithElse.md) | Использование синтаксической конструкции Если...Тогда...ИначеЕсли... | Да |
-| [LineLength](diagnostics/LineLength.md) | Ограничение на длину строки | Да |
-| [MagicNumber](diagnostics/MagicNumber.md) | Использование магического числа | Да |
-| [MethodSize](diagnostics/MethodSize.md) | Ограничение на размер метода | Да |
-| [MissingCodeTryCatchEx](diagnostics/MissingCodeTryCatchEx.md) | Конструкция "Попытка...Исключение...КонецПопытки" не содержит кода в исключении | Да |
-| [MissingSpace](diagnostics/MissingSpace.md) | Пропущен пробел | Да |
-| [NestedConstructorsInStructureDeclaration](diagnostics/NestedConstructorsInStructureDeclaration.md) | Использование конструкторов с параметрами при объявлении структуры | Да |
-| [NestedStatements](diagnostics/NestedStatements.md) | Управляющие конструкции не должны быть вложены слишком глубоко | Да |
-| [NestedTernaryOperator](diagnostics/NestedTernaryOperator.md) | Вложенный тернарный оператор | Да |
-| [NumberOfOptionalParams](diagnostics/NumberOfOptionalParams.md) | Ограничение на количество не обязательных параметров метода | Да |
-| [NumberOfParams](diagnostics/NumberOfParams.md) | Ограничение на количество параметров метода | Да |
-| [NumberOfValuesInStructureConstructor](diagnostics/NumberOfValuesInStructureConstructor.md) | Ограничение на количество значений свойств, передаваемых в конструктор структуры | Да |
-| [OneStatementPerLine](diagnostics/OneStatementPerLine.md) | Одно выражение в одной строке | Да |
-| [OrderOfParams](diagnostics/OrderOfParams.md) | Порядок параметров метода | Да |
-| [PairingBrokenTransaction](diagnostics/PairingBrokenTransaction.md) | Нарушение парности использования методов "НачатьТранзакцию()" и "ЗафиксироватьТранзакцию()" / "ОтменитьТранзакцию()" | Да |
-| [ParseError](diagnostics/ParseError.md) | Ошибка разбора исходного кода | Да |
-| [ProcedureReturnsValue](diagnostics/ProcedureReturnsValue.md) | Процедура не должна возвращать значение | Да |
-| [SelfAssign](diagnostics/SelfAssign.md) | Присвоение переменной самой себе | Да |
-| [SelfInsertion](diagnostics/SelfInsertion.md) | Вставка коллекции в саму себя | Да |
-| [SemicolonPresence](diagnostics/SemicolonPresence.md) | Выражение должно заканчиваться ";" | Да |
-| [SeveralCompilerDirectives](diagnostics/SeveralCompilerDirectives.md) | Ошибочное указание нескольких директив компиляции | Да |
-| [SpaceAtStartComment](diagnostics/SpaceAtStartComment.md) | Пробел в начале комментария | Да |
-| [TernaryOperatorUsage](diagnostics/TernaryOperatorUsage.md) | Использование тернарного оператора | Нет |
-| [TryNumber](diagnostics/TryNumber.md) | Приведение к числу в попытке | Да |
-| [UnknownPreprocessorSymbol](diagnostics/UnknownPreprocessorSymbol.md) | Неизвестный символ препроцессора | Да |
-| [UnreachableCode](diagnostics/UnreachableCode.md) | Недостижимый код | Да |
-| [UseLessForEach](diagnostics/UseLessForEach.md) | Бесполезный перебор коллекции | Да |
-| [UsingCancelParameter](diagnostics/UsingCancelParameter.md) | Работа с параметром "Отказ" | Да |
-| [UsingFindElementByString](diagnostics/UsingFindElementByString.md) | Использование методов "НайтиПоНаименованию" и "НайтиПоКоду" | Да |
-| [UsingHardcodePath](diagnostics/UsingHardcodePath.md) | Хранение путей к файлам и ip-адресов в коде | Да |
-| [UsingGoto](diagnostics/UsingGoto.md) | Использование "Перейти" | Да |
-| [UsingHardcodeSecretInformation](diagnostics/UsingHardcodeSecretInformation.md) | Хранение конфиденциальной информации в коде | Да |
-| [UsingModalWindows](diagnostics/UsingModalWindows.md) | Использование модальных окон | Нет |
-| [UsingObjectNotAvailableUnix](diagnostics/UsingObjectNotAvailableUnix.md) | Использование объектов недоступных в Unix системах | Да |
-| [UsingServiceTag](diagnostics/UsingServiceTag.md) | Использование служебных тегов | Да |
-| [UsingSynchronousCalls](diagnostics/UsingSynchronousCalls.md) | Использование синхронных вызовов | Нет |
-| [UsingThisForm](diagnostics/UsingThisForm.md) | Использование свойства "ЭтаФорма" | Да |
-| [WorkingTimeoutWithExternalResources](diagnostics/WorkingTimeoutWithExternalResources.md) | Таймауты при работе с внешними ресурсами | Да |
-| [YoLetterUsage](diagnostics/YoLetterUsage.md) | Использование буквы “ё” в текстах модулей | Да |
-=======
 | Ключ | Название | Включена по умолчанию | Тэги |
 | --- | --- | :-: | --- |
 | [BeginTransactionBeforeTryCatch](diagnostics/BeginTransactionBeforeTryCatch.md) | Нарушение правил работы с транзакциями для метода 'НачатьТранзакцию' | Да | `standard` |
@@ -269,5 +211,4 @@
 | [UsingServiceTag](diagnostics/UsingServiceTag.md) | Использование служебных тегов | Да | `badpractice` |
 | [UsingSynchronousCalls](diagnostics/UsingSynchronousCalls.md) | Использование синхронных вызовов | Нет | `standard` |
 | [UsingThisForm](diagnostics/UsingThisForm.md) | Использование свойства "ЭтаФорма" | Да | `standard`<br/>`deprecated` |
-| [YoLetterUsage](diagnostics/YoLetterUsage.md) | Использование буквы “ё” в текстах модулей | Да | `standard` |
->>>>>>> f11dbfa4
+| [YoLetterUsage](diagnostics/YoLetterUsage.md) | Использование буквы “ё” в текстах модулей | Да | `standard` |