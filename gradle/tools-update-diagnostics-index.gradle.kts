--- conflicted
+++ resolved
@@ -1,120 +1,112 @@
-import java.io.File
-
-open class ToolsUpdateDiagnosticsIndex @javax.inject.Inject constructor(objects: ObjectFactory) : DefaultTask() {
-
-    private var pathPack = "com/github/_1c_syntax/bsl/languageserver/diagnostics";
-    private var namePattern = Regex("^diagnosticName\\s*=\\s*(.*)$",
-            setOf(RegexOption.IGNORE_CASE, RegexOption.MULTILINE));
-
-    private var enabledPattern = Regex("^\\s*@DiagnosticMetadata\\([.\\s\\w\\W]*?\\s+activatedByDefault\\s*?=" +
-            "\\s*?(true|false)\\s*?[.\\s\\w\\W]*?\\)\$",
-            setOf(RegexOption.IGNORE_CASE, RegexOption.MULTILINE));
-    private var tagsBodyPattern = Regex("^\\s*@DiagnosticMetadata\\([.\\s\\w\\W]*?\\s+tags\\s*=" +
-            "\\s*?\\{([.\\s\\w\\W]*?)\\s*\\}\\s*?[.\\s\\w\\W]*?\\)\$",
-            setOf(RegexOption.IGNORE_CASE, RegexOption.MULTILINE));
-
-    private var tagsListPattern = Regex("DiagnosticTag\\.\\s*?([\\w]*)[,\\s]*",
-            setOf(RegexOption.IGNORE_CASE, RegexOption.MULTILINE));
-
-    @OutputDirectory
-    val outputDir: DirectoryProperty = objects.directoryProperty();
-
-    private fun getName(key: String, lang: String): String {
-        val fileP = File(outputDir.get().asFile.path,
-                "src/main/resources/${pathPack}/${key}Diagnostic_${lang}.properties");
-        if(fileP.exists()) {
-            val match = namePattern.find(fileP.readText(charset("UTF-8")));
-            if(match != null && match.groups.isNotEmpty()) {
-                return match.groups[1]?.value.toString();
-            }
-        }
-        logger.quiet("File '{}' not exist", fileP.path);
-        return "";
-    }
-
-    private fun getReadme(key: String, lang: String): String {
-        val docPath = File(outputDir.get().asFile.path, "docs/${lang}diagnostics");
-        val readme = File(docPath.path, "${key}.md");
-        if(readme.exists()) {
-            return "${readme.name}";
-        }
-        logger.quiet("File '{}' not exist", readme.path);
-        return "";
-    }
-
-    private fun getTags(text: String): String {
-        val matchBody = tagsBodyPattern.find(text);
-        if(matchBody != null && matchBody.groups.isNotEmpty()) {
-            val match = tagsListPattern.findAll(matchBody.groups[1]?.value?: "");
-            return "`" + match.map {
-                it.groupValues[1]
-            }.joinToString("`<br/>`").toLowerCase() + "`";
-        }
-        return "";
-    }
-
-    private fun writeIndex(indexText: String, lang: String) {
-        val indexPath = File(outputDir.get().asFile.path, "docs/${lang}diagnostics/index.md");
-        val text = indexPath.readText(charset("UTF-8"));
-
-<<<<<<< HEAD
-        var header = "## Список реализованных диагностик";
-        var table = "| Ключ | Название | Включена по умолчанию |\n| --- | --- | :-: |";
-        if(lang != "") {
-            header = "## Implemented diagnostics";
-            table = "| Key | Name| Enabled by default |\n| --- | --- | :-: |";
-=======
-        var header = "### Список реализованных диагностик";
-        var table = "| Ключ | Название | Включена по умолчанию | Тэги |\n| --- | --- | :-: | --- |";
-        if(lang != "") {
-            header = "### Implemented diagnostics";
-            table = "| Key | Name| Enabled by default | Tags |\n| --- | --- | :-: | --- |";
->>>>>>> 7b704382
-        }
-        val indexHeader = text.indexOf(header);
-        indexPath.writeText(text.substring(0, indexHeader - 1) + "\n${header}\n\n${table}${indexText}",
-                charset("UTF-8"));
-
-    }
-
-    @TaskAction
-    fun updateIndex() {
-        logger.quiet("Update diagnostics index");
-        var indexRu = "";
-        var indexEn = "";
-        File(outputDir.get().asFile.path, "src/main/java/${pathPack}")
-                .walkBottomUp()
-                .filter {
-                    it.name.endsWith(".java")
-                }.forEach {
-                    val text = it.readText(charset("UTF-8"));
-                    if(text.indexOf("@DiagnosticMetadata") == -1) {
-                        logger.quiet("File skipped {}", it);
-                    } else {
-                        val key = it.name.substring(0, it.name.indexOf("Diagnostic"));
-                        val nameRu = getName(key, "ru");
-                        val nameEn = getName(key, "en");
-                        var enabled = true;
-                        val match = enabledPattern.find(text);
-                        if(match != null && match.groups.isNotEmpty()) {
-                            enabled = match.groups[1]?.value?.toBoolean() ?: true;
-                        }
-                        val enabledRu = if(enabled) "Да" else "Нет";
-                        val enabledEn = if(enabled) "Yes" else "No";
-                        val readmeRu = getReadme(key, "");
-                        val readmeEn = getReadme(key, "en/");
-                        val tags = getTags(text);
-                        indexRu += "\n| [${key}](${readmeRu}) | $nameRu | $enabledRu | $tags |";
-                        indexEn += "\n| [${key}](${readmeEn}) | $nameEn | $enabledEn | $tags |";
-                    }
-                }
-        writeIndex(indexRu, "");
-        writeIndex(indexEn, "en/");
-    }
-}
-
-tasks.register<ToolsUpdateDiagnosticsIndex>("updateDiagnosticsIndex") {
-    description = "Updates diagnostics index after changes";
-    group = "Developer tools";
-    outputDir.set(project.layout.projectDirectory);
+import java.io.File
+
+open class ToolsUpdateDiagnosticsIndex @javax.inject.Inject constructor(objects: ObjectFactory) : DefaultTask() {
+
+    private var pathPack = "com/github/_1c_syntax/bsl/languageserver/diagnostics";
+    private var namePattern = Regex("^diagnosticName\\s*=\\s*(.*)$",
+            setOf(RegexOption.IGNORE_CASE, RegexOption.MULTILINE));
+
+    private var enabledPattern = Regex("^\\s*@DiagnosticMetadata\\([.\\s\\w\\W]*?\\s+activatedByDefault\\s*?=" +
+            "\\s*?(true|false)\\s*?[.\\s\\w\\W]*?\\)\$",
+            setOf(RegexOption.IGNORE_CASE, RegexOption.MULTILINE));
+    private var tagsBodyPattern = Regex("^\\s*@DiagnosticMetadata\\([.\\s\\w\\W]*?\\s+tags\\s*=" +
+            "\\s*?\\{([.\\s\\w\\W]*?)\\s*\\}\\s*?[.\\s\\w\\W]*?\\)\$",
+            setOf(RegexOption.IGNORE_CASE, RegexOption.MULTILINE));
+
+    private var tagsListPattern = Regex("DiagnosticTag\\.\\s*?([\\w]*)[,\\s]*",
+            setOf(RegexOption.IGNORE_CASE, RegexOption.MULTILINE));
+
+    @OutputDirectory
+    val outputDir: DirectoryProperty = objects.directoryProperty();
+
+    private fun getName(key: String, lang: String): String {
+        val fileP = File(outputDir.get().asFile.path,
+                "src/main/resources/${pathPack}/${key}Diagnostic_${lang}.properties");
+        if(fileP.exists()) {
+            val match = namePattern.find(fileP.readText(charset("UTF-8")));
+            if(match != null && match.groups.isNotEmpty()) {
+                return match.groups[1]?.value.toString();
+            }
+        }
+        logger.quiet("File '{}' not exist", fileP.path);
+        return "";
+    }
+
+    private fun getReadme(key: String, lang: String): String {
+        val docPath = File(outputDir.get().asFile.path, "docs/${lang}diagnostics");
+        val readme = File(docPath.path, "${key}.md");
+        if(readme.exists()) {
+            return "${readme.name}";
+        }
+        logger.quiet("File '{}' not exist", readme.path);
+        return "";
+    }
+
+    private fun getTags(text: String): String {
+        val matchBody = tagsBodyPattern.find(text);
+        if(matchBody != null && matchBody.groups.isNotEmpty()) {
+            val match = tagsListPattern.findAll(matchBody.groups[1]?.value?: "");
+            return "`" + match.map {
+                it.groupValues[1]
+            }.joinToString("`<br/>`").toLowerCase() + "`";
+        }
+        return "";
+    }
+
+    private fun writeIndex(indexText: String, lang: String) {
+        val indexPath = File(outputDir.get().asFile.path, "docs/${lang}diagnostics/index.md");
+        val text = indexPath.readText(charset("UTF-8"));
+
+        var header = "## Список реализованных диагностик";
+        var table = "| Ключ | Название | Включена по умолчанию |\n| --- | --- | :-: |";
+        if(lang != "") {
+            header = "## Implemented diagnostics";
+            table = "| Key | Name| Enabled by default |\n| --- | --- | :-: |";
+        }
+        val indexHeader = text.indexOf(header);
+        indexPath.writeText(text.substring(0, indexHeader - 1) + "\n${header}\n\n${table}${indexText}",
+                charset("UTF-8"));
+
+    }
+
+    @TaskAction
+    fun updateIndex() {
+        logger.quiet("Update diagnostics index");
+        var indexRu = "";
+        var indexEn = "";
+        File(outputDir.get().asFile.path, "src/main/java/${pathPack}")
+                .walkBottomUp()
+                .filter {
+                    it.name.endsWith(".java")
+                }.forEach {
+                    val text = it.readText(charset("UTF-8"));
+                    if(text.indexOf("@DiagnosticMetadata") == -1) {
+                        logger.quiet("File skipped {}", it);
+                    } else {
+                        val key = it.name.substring(0, it.name.indexOf("Diagnostic"));
+                        val nameRu = getName(key, "ru");
+                        val nameEn = getName(key, "en");
+                        var enabled = true;
+                        val match = enabledPattern.find(text);
+                        if(match != null && match.groups.isNotEmpty()) {
+                            enabled = match.groups[1]?.value?.toBoolean() ?: true;
+                        }
+                        val enabledRu = if(enabled) "Да" else "Нет";
+                        val enabledEn = if(enabled) "Yes" else "No";
+                        val readmeRu = getReadme(key, "");
+                        val readmeEn = getReadme(key, "en/");
+                        val tags = getTags(text);
+                        indexRu += "\n| [${key}](${readmeRu}) | $nameRu | $enabledRu | $tags |";
+                        indexEn += "\n| [${key}](${readmeEn}) | $nameEn | $enabledEn | $tags |";
+                    }
+                }
+        writeIndex(indexRu, "");
+        writeIndex(indexEn, "en/");
+    }
+}
+
+tasks.register<ToolsUpdateDiagnosticsIndex>("updateDiagnosticsIndex") {
+    description = "Updates diagnostics index after changes";
+    group = "Developer tools";
+    outputDir.set(project.layout.projectDirectory);
 };