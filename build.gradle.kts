--- conflicted
+++ resolved
@@ -68,11 +68,7 @@
         exclude("org.glassfish", "javax.json")
     }
 
-<<<<<<< HEAD
-    implementation("com.github.1c-syntax:mdclasses:9df30a46ff35f99d8478e0634198e203badfbcfd")
-=======
-    compile("com.github.1c-syntax:mdclasses:c95848b12a9d24d655f61b4ea1a86227e5c051d0")
->>>>>>> 3feb71eb
+    implementation("com.github.1c-syntax:mdclasses:c95848b12a9d24d655f61b4ea1a86227e5c051d0")
 
     compileOnly("org.projectlombok", "lombok", lombok.version)
 
