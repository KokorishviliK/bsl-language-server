--- conflicted
+++ resolved
@@ -68,11 +68,7 @@
         exclude("org.glassfish", "javax.json")
     }
     api("com.github.1c-syntax", "utils", "0.3.1")
-<<<<<<< HEAD
-    api("com.github.1c-syntax", "mdclasses", "07356249d15517685297901cc514420ff1672b30")
-=======
     api("com.github.1c-syntax", "mdclasses", "94fb3b50eee2e98cb9062a30b4442eef2cf4aa77")
->>>>>>> 67c83319
 
     // JLanguageTool
     implementation("org.languagetool", "languagetool-core", languageToolVersion)
